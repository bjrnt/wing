import * as path from "path";
import { test } from "vitest";
import { invalidTestDir, invalidWingFiles, tmpDir } from "./paths";
import { runWingCommand } from "./utils";
import { parseMetaCommentFromPath } from "./meta_comment";

invalidWingFiles.forEach((wingFile) => {
  test(wingFile, async ({ expect }) => {
    const args = ["test", "-t", "sim"];

    const relativeWingFile = path.relative(
      tmpDir,
      path.join(invalidTestDir, wingFile)
    );

    const metaComment = parseMetaCommentFromPath(path.join(invalidTestDir, wingFile));

    const out = await runWingCommand({
      cwd: tmpDir,
      wingFile: relativeWingFile,
      args,
<<<<<<< HEAD
      shouldSucceed: false,
      env: metaComment?.env,
=======
      shouldSucceed: true,
>>>>>>> db6326a8
    });

    const stdout = out.stdout;

    const stdoutSanitized = stdout
      // Remove absolute paths
      .replaceAll(relativeWingFile, relativeWingFile.replaceAll("\\", "/"))
      // Normalize line endings
      .replaceAll("\r\n", "\n");

    expect(stdoutSanitized).toMatchSnapshot();
  });
});<|MERGE_RESOLUTION|>--- conflicted
+++ resolved
@@ -13,18 +13,16 @@
       path.join(invalidTestDir, wingFile)
     );
 
-    const metaComment = parseMetaCommentFromPath(path.join(invalidTestDir, wingFile));
+    const metaComment = parseMetaCommentFromPath(
+      path.join(invalidTestDir, wingFile)
+    );
 
     const out = await runWingCommand({
       cwd: tmpDir,
       wingFile: relativeWingFile,
       args,
-<<<<<<< HEAD
-      shouldSucceed: false,
+      shouldSucceed: true,
       env: metaComment?.env,
-=======
-      shouldSucceed: true,
->>>>>>> db6326a8
     });
 
     const stdout = out.stdout;
