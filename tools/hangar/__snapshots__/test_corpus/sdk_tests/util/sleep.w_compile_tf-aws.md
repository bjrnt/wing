--- conflicted
+++ resolved
@@ -16,14 +16,6 @@
       const end = (await JSHelper.getTime());
       const delta = (end - start);
       {((cond) => {if (!cond) throw new Error("assertion failed: delta >= 100")})((delta >= 100))};
-<<<<<<< HEAD
-    }
-    constructor({  }) {
-      const $obj = (...args) => this.handle(...args);
-      Object.setPrototypeOf($obj, this);
-      return $obj;
-=======
->>>>>>> 4adf9de4
     }
   }
   return $Closure1;
