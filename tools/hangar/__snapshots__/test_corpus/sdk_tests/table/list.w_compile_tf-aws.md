# [list.w](../../../../../../examples/tests/sdk_tests/table/list.w) | compile | tf-aws

## inflight.$Closure1.js
```js
module.exports = function({ $table, std_String }) {
  const std = {
    String: std_String,
  };
  
  class $Closure1 {
    async $inflight_init()  {
    }
    async handle()  {
      (await $table.insert("eyal",Object.freeze({"gender":"male"})));
      (await $table.insert("revital",Object.freeze({"gender":"female"})));
      const unorderded = {};
      for (const u of (await $table.list())) {
        ((obj, args) => { obj[args[0]] = args[1]; })(unorderded, [((args) => { if (typeof args !== "string") {throw new Error("unable to parse " + typeof args + " " + args + " as a string")}; return JSON.parse(JSON.stringify(args)) })((u)["name"]),u]);
      }
      const revital = (unorderded)["revital"];
      const eyal = (unorderded)["eyal"];
      {((cond) => {if (!cond) throw new Error("assertion failed: \"eyal\" == str.fromJson(eyal.get(\"name\"))")})(("eyal" === ((args) => { if (typeof args !== "string") {throw new Error("unable to parse " + typeof args + " " + args + " as a string")}; return JSON.parse(JSON.stringify(args)) })((eyal)["name"])))};
      {((cond) => {if (!cond) throw new Error("assertion failed: \"male\" == str.fromJson(eyal.get(\"gender\"))")})(("male" === ((args) => { if (typeof args !== "string") {throw new Error("unable to parse " + typeof args + " " + args + " as a string")}; return JSON.parse(JSON.stringify(args)) })((eyal)["gender"])))};
      {((cond) => {if (!cond) throw new Error("assertion failed: \"revital\" == str.fromJson(revital.get(\"name\"))")})(("revital" === ((args) => { if (typeof args !== "string") {throw new Error("unable to parse " + typeof args + " " + args + " as a string")}; return JSON.parse(JSON.stringify(args)) })((revital)["name"])))};
      {((cond) => {if (!cond) throw new Error("assertion failed: \"female\" == str.fromJson(revital.get(\"gender\"))")})(("female" === ((args) => { if (typeof args !== "string") {throw new Error("unable to parse " + typeof args + " " + args + " as a string")}; return JSON.parse(JSON.stringify(args)) })((revital)["gender"])))};
<<<<<<< HEAD
    }
    constructor({  }) {
      const $obj = (...args) => this.handle(...args);
      Object.setPrototypeOf($obj, this);
      return $obj;
=======
>>>>>>> 4adf9de4
    }
  }
  return $Closure1;
}

```

## main.tf.json
```json
{
  "//": {
    "metadata": {
      "backend": "local",
      "stackName": "root",
      "version": "0.15.2"
    },
    "outputs": {
      "root": {
        "Default": {
          "cloud.TestRunner": {
            "TestFunctionArns": "WING_TEST_RUNNER_FUNCTION_ARNS"
          }
        }
      }
    }
  },
  "output": {
    "WING_TEST_RUNNER_FUNCTION_ARNS": {
      "value": "[[\"root/Default/Default/test:list\",\"${aws_lambda_function.root_testlist_Handler_EFBD85FC.arn}\"]]"
    }
  },
  "provider": {
    "aws": [
      {}
    ]
  },
  "resource": {
    "aws_dynamodb_table": {
      "root_cloudTable_323D7643": {
        "//": {
          "metadata": {
            "path": "root/Default/Default/cloud.Table/Default",
            "uniqueId": "root_cloudTable_323D7643"
          }
        },
        "attribute": [
          {
            "name": "name",
            "type": "S"
          }
        ],
        "billing_mode": "PAY_PER_REQUEST",
        "hash_key": "name",
        "name": "userscloud.Table-c83b78a7"
      }
    },
    "aws_iam_role": {
      "root_testlist_Handler_IamRole_4D7098F9": {
        "//": {
          "metadata": {
            "path": "root/Default/Default/test:list/Handler/IamRole",
            "uniqueId": "root_testlist_Handler_IamRole_4D7098F9"
          }
        },
        "assume_role_policy": "{\"Version\":\"2012-10-17\",\"Statement\":[{\"Action\":\"sts:AssumeRole\",\"Principal\":{\"Service\":\"lambda.amazonaws.com\"},\"Effect\":\"Allow\"}]}"
      }
    },
    "aws_iam_role_policy": {
      "root_testlist_Handler_IamRolePolicy_039D0595": {
        "//": {
          "metadata": {
            "path": "root/Default/Default/test:list/Handler/IamRolePolicy",
            "uniqueId": "root_testlist_Handler_IamRolePolicy_039D0595"
          }
        },
        "policy": "{\"Version\":\"2012-10-17\",\"Statement\":[{\"Action\":[\"dynamodb:PutItem\"],\"Resource\":[\"${aws_dynamodb_table.root_cloudTable_323D7643.arn}\"],\"Effect\":\"Allow\"},{\"Action\":[\"dynamodb:Scan\"],\"Resource\":[\"${aws_dynamodb_table.root_cloudTable_323D7643.arn}\"],\"Effect\":\"Allow\"}]}",
        "role": "${aws_iam_role.root_testlist_Handler_IamRole_4D7098F9.name}"
      }
    },
    "aws_iam_role_policy_attachment": {
      "root_testlist_Handler_IamRolePolicyAttachment_59333345": {
        "//": {
          "metadata": {
            "path": "root/Default/Default/test:list/Handler/IamRolePolicyAttachment",
            "uniqueId": "root_testlist_Handler_IamRolePolicyAttachment_59333345"
          }
        },
        "policy_arn": "arn:aws:iam::aws:policy/service-role/AWSLambdaBasicExecutionRole",
        "role": "${aws_iam_role.root_testlist_Handler_IamRole_4D7098F9.name}"
      }
    },
    "aws_lambda_function": {
      "root_testlist_Handler_EFBD85FC": {
        "//": {
          "metadata": {
            "path": "root/Default/Default/test:list/Handler/Default",
            "uniqueId": "root_testlist_Handler_EFBD85FC"
          }
        },
        "environment": {
          "variables": {
            "DYNAMODB_TABLE_NAME_e8a1ff2c": "${aws_dynamodb_table.root_cloudTable_323D7643.name}",
            "DYNAMODB_TABLE_NAME_e8a1ff2c_COLUMNS": "{\"gender\":0}",
            "DYNAMODB_TABLE_NAME_e8a1ff2c_PRIMARY_KEY": "name",
            "WING_FUNCTION_NAME": "Handler-c8867143",
            "WING_TARGET": "tf-aws"
          }
        },
        "function_name": "Handler-c8867143",
        "handler": "index.handler",
        "publish": true,
        "role": "${aws_iam_role.root_testlist_Handler_IamRole_4D7098F9.arn}",
        "runtime": "nodejs18.x",
        "s3_bucket": "${aws_s3_bucket.root_Code_02F3C603.bucket}",
        "s3_key": "${aws_s3_object.root_testlist_Handler_S3Object_68237BDC.key}",
        "timeout": 30,
        "vpc_config": {
          "security_group_ids": [],
          "subnet_ids": []
        }
      }
    },
    "aws_s3_bucket": {
      "root_Code_02F3C603": {
        "//": {
          "metadata": {
            "path": "root/Default/Code",
            "uniqueId": "root_Code_02F3C603"
          }
        },
        "bucket_prefix": "code-c84a50b1-"
      }
    },
    "aws_s3_object": {
      "root_testlist_Handler_S3Object_68237BDC": {
        "//": {
          "metadata": {
            "path": "root/Default/Default/test:list/Handler/S3Object",
            "uniqueId": "root_testlist_Handler_S3Object_68237BDC"
          }
        },
        "bucket": "${aws_s3_bucket.root_Code_02F3C603.bucket}",
        "key": "<ASSET_KEY>",
        "source": "<ASSET_SOURCE>"
      }
    }
  }
}
```

## preflight.js
```js
const $stdlib = require('@winglang/sdk');
const $outdir = process.env.WING_SYNTH_DIR ?? ".";
const std = $stdlib.std;
const $wing_is_test = process.env.WING_IS_TEST === "true";
const $AppBase = $stdlib.core.App.for(process.env.WING_TARGET);
const cloud = require('@winglang/sdk').cloud;
class $Root extends $stdlib.std.Resource {
  constructor(scope, id) {
    super(scope, id);
    class $Closure1 extends $stdlib.std.Resource {
      constructor(scope, id, ) {
        super(scope, id);
        this._addInflightOps("handle");
        this.display.hidden = true;
      }
      static _toInflightType(context) {
        const $table = context._lift(table, ["insert", "insert", "list"]);
        const lifted_std_String = std.String._toInflightType(context).text;
        return $stdlib.core.NodeJsCode.fromInline(`
          require("./inflight.$Closure1.js")({ 
            $table: ${$table},
            std_String: ${lifted_std_String},
          })
        `);
      }
      _toInflight() {
        return $stdlib.core.NodeJsCode.fromInline(`
          (await (async () => {
            const client = new (${$Closure1._toInflightType(this).text})({
            });
            if (client.$inflight_init) { await client.$inflight_init(); }
            return client;
          })())
        `);
      }
      _registerBind(host, ops) {
        if (ops.includes("handle")) {
          $Closure1._registerBindObject(table, host, ["insert", "insert", "list"]);
        }
        super._registerBind(host, ops);
      }
    }
    const table = this.node.root.newAbstract("@winglang/sdk.cloud.Table",this,"cloud.Table",{ name: "users", primaryKey: "name", columns: Object.freeze({"gender":cloud.ColumnType.STRING}) });
    this.node.root.new("@winglang/sdk.std.Test",std.Test,this,"test:list",new $Closure1(this,"$Closure1"));
  }
}
class $App extends $AppBase {
  constructor() {
    super({ outdir: $outdir, name: "list", plugins: $plugins, isTestEnvironment: $wing_is_test });
    if ($wing_is_test) {
      new $Root(this, "env0");
      const $test_runner = this.testRunner;
      const $tests = $test_runner.findTests();
      for (let $i = 1; $i < $tests.length; $i++) {
        new $Root(this, "env" + $i);
      }
    } else {
      new $Root(this, "Default");
    }
  }
}
new $App().synth();

```
<|MERGE_RESOLUTION|>--- conflicted
+++ resolved
@@ -23,14 +23,6 @@
       {((cond) => {if (!cond) throw new Error("assertion failed: \"male\" == str.fromJson(eyal.get(\"gender\"))")})(("male" === ((args) => { if (typeof args !== "string") {throw new Error("unable to parse " + typeof args + " " + args + " as a string")}; return JSON.parse(JSON.stringify(args)) })((eyal)["gender"])))};
       {((cond) => {if (!cond) throw new Error("assertion failed: \"revital\" == str.fromJson(revital.get(\"name\"))")})(("revital" === ((args) => { if (typeof args !== "string") {throw new Error("unable to parse " + typeof args + " " + args + " as a string")}; return JSON.parse(JSON.stringify(args)) })((revital)["name"])))};
       {((cond) => {if (!cond) throw new Error("assertion failed: \"female\" == str.fromJson(revital.get(\"gender\"))")})(("female" === ((args) => { if (typeof args !== "string") {throw new Error("unable to parse " + typeof args + " " + args + " as a string")}; return JSON.parse(JSON.stringify(args)) })((revital)["gender"])))};
-<<<<<<< HEAD
-    }
-    constructor({  }) {
-      const $obj = (...args) => this.handle(...args);
-      Object.setPrototypeOf($obj, this);
-      return $obj;
-=======
->>>>>>> 4adf9de4
     }
   }
   return $Closure1;
