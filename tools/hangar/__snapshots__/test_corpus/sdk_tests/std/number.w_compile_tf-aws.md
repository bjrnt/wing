# [number.w](../../../../../../examples/tests/sdk_tests/std/number.w) | compile | tf-aws

## inflight.$Closure1.js
```js
module.exports = function({ std_Number }) {
  const std = {
    Number: std_Number,
  };
  
  class $Closure1 {
    async $inflight_init()  {
    }
    async handle()  {
      {((cond) => {if (!cond) throw new Error("assertion failed: num.fromJson(Json 123) == 123")})((((args) => { if (typeof args !== "number") {throw new Error("unable to parse " + typeof args + " " + args + " as a number")}; return JSON.parse(JSON.stringify(args)) })(123) === 123))};
    }
    constructor({  }) {
      const $obj = (...args) => this.handle(...args);
      Object.setPrototypeOf($obj, this);
      return $obj;
    }
<<<<<<< HEAD
=======
    async $inflight_init()  {
    }
    async handle()  {
      {((cond) => {if (!cond) throw new Error("assertion failed: num.fromJson(Json 123) == 123")})((((args) => { if (typeof args !== "number") {throw new Error("unable to parse " + typeof args + " " + args + " as a number")}; return JSON.parse(JSON.stringify(args)) })(123) === 123))};
    }
>>>>>>> 4adf9de4
  }
  return $Closure1;
}

```

## inflight.$Closure2.js
```js
module.exports = function({ std_Number }) {
  const std = {
    Number: std_Number,
  };
  
  class $Closure2 {
    async $inflight_init()  {
    }
    async handle()  {
      {((cond) => {if (!cond) throw new Error("assertion failed: num.fromStr(\"888\") == 888")})((((args) => { if (isNaN(args)) {throw new Error("unable to parse \"" + args + "\" as a number")}; return parseInt(args) })("888") === 888))};
    }
    constructor({  }) {
      const $obj = (...args) => this.handle(...args);
      Object.setPrototypeOf($obj, this);
      return $obj;
    }
<<<<<<< HEAD
=======
    async $inflight_init()  {
    }
    async handle()  {
      {((cond) => {if (!cond) throw new Error("assertion failed: num.fromStr(\"888\") == 888")})((((args) => { if (isNaN(args)) {throw new Error("unable to parse \"" + args + "\" as a number")}; return parseInt(args) })("888") === 888))};
    }
>>>>>>> 4adf9de4
  }
  return $Closure2;
}

```

## main.tf.json
```json
{
  "//": {
    "metadata": {
      "backend": "local",
      "stackName": "root",
      "version": "0.15.2"
    },
    "outputs": {
      "root": {
        "Default": {
          "cloud.TestRunner": {
            "TestFunctionArns": "WING_TEST_RUNNER_FUNCTION_ARNS"
          }
        }
      }
    }
  },
  "output": {
    "WING_TEST_RUNNER_FUNCTION_ARNS": {
      "value": "[[\"root/Default/Default/test:fromJson\",\"${aws_lambda_function.root_testfromJson_Handler_78BC74EF.arn}\"],[\"root/Default/Default/test:fromStr\",\"${aws_lambda_function.root_testfromStr_Handler_3A28495D.arn}\"]]"
    }
  },
  "provider": {
    "aws": [
      {}
    ]
  },
  "resource": {
    "aws_iam_role": {
      "root_testfromJson_Handler_IamRole_0CD391FA": {
        "//": {
          "metadata": {
            "path": "root/Default/Default/test:fromJson/Handler/IamRole",
            "uniqueId": "root_testfromJson_Handler_IamRole_0CD391FA"
          }
        },
        "assume_role_policy": "{\"Version\":\"2012-10-17\",\"Statement\":[{\"Action\":\"sts:AssumeRole\",\"Principal\":{\"Service\":\"lambda.amazonaws.com\"},\"Effect\":\"Allow\"}]}"
      },
      "root_testfromStr_Handler_IamRole_0C3D939C": {
        "//": {
          "metadata": {
            "path": "root/Default/Default/test:fromStr/Handler/IamRole",
            "uniqueId": "root_testfromStr_Handler_IamRole_0C3D939C"
          }
        },
        "assume_role_policy": "{\"Version\":\"2012-10-17\",\"Statement\":[{\"Action\":\"sts:AssumeRole\",\"Principal\":{\"Service\":\"lambda.amazonaws.com\"},\"Effect\":\"Allow\"}]}"
      }
    },
    "aws_iam_role_policy": {
      "root_testfromJson_Handler_IamRolePolicy_45DAD346": {
        "//": {
          "metadata": {
            "path": "root/Default/Default/test:fromJson/Handler/IamRolePolicy",
            "uniqueId": "root_testfromJson_Handler_IamRolePolicy_45DAD346"
          }
        },
        "policy": "{\"Version\":\"2012-10-17\",\"Statement\":[{\"Effect\":\"Allow\",\"Action\":\"none:null\",\"Resource\":\"*\"}]}",
        "role": "${aws_iam_role.root_testfromJson_Handler_IamRole_0CD391FA.name}"
      },
      "root_testfromStr_Handler_IamRolePolicy_FC44162D": {
        "//": {
          "metadata": {
            "path": "root/Default/Default/test:fromStr/Handler/IamRolePolicy",
            "uniqueId": "root_testfromStr_Handler_IamRolePolicy_FC44162D"
          }
        },
        "policy": "{\"Version\":\"2012-10-17\",\"Statement\":[{\"Effect\":\"Allow\",\"Action\":\"none:null\",\"Resource\":\"*\"}]}",
        "role": "${aws_iam_role.root_testfromStr_Handler_IamRole_0C3D939C.name}"
      }
    },
    "aws_iam_role_policy_attachment": {
      "root_testfromJson_Handler_IamRolePolicyAttachment_32BFB486": {
        "//": {
          "metadata": {
            "path": "root/Default/Default/test:fromJson/Handler/IamRolePolicyAttachment",
            "uniqueId": "root_testfromJson_Handler_IamRolePolicyAttachment_32BFB486"
          }
        },
        "policy_arn": "arn:aws:iam::aws:policy/service-role/AWSLambdaBasicExecutionRole",
        "role": "${aws_iam_role.root_testfromJson_Handler_IamRole_0CD391FA.name}"
      },
      "root_testfromStr_Handler_IamRolePolicyAttachment_5F277622": {
        "//": {
          "metadata": {
            "path": "root/Default/Default/test:fromStr/Handler/IamRolePolicyAttachment",
            "uniqueId": "root_testfromStr_Handler_IamRolePolicyAttachment_5F277622"
          }
        },
        "policy_arn": "arn:aws:iam::aws:policy/service-role/AWSLambdaBasicExecutionRole",
        "role": "${aws_iam_role.root_testfromStr_Handler_IamRole_0C3D939C.name}"
      }
    },
    "aws_lambda_function": {
      "root_testfromJson_Handler_78BC74EF": {
        "//": {
          "metadata": {
            "path": "root/Default/Default/test:fromJson/Handler/Default",
            "uniqueId": "root_testfromJson_Handler_78BC74EF"
          }
        },
        "environment": {
          "variables": {
            "WING_FUNCTION_NAME": "Handler-c89f3277",
            "WING_TARGET": "tf-aws"
          }
        },
        "function_name": "Handler-c89f3277",
        "handler": "index.handler",
        "publish": true,
        "role": "${aws_iam_role.root_testfromJson_Handler_IamRole_0CD391FA.arn}",
        "runtime": "nodejs18.x",
        "s3_bucket": "${aws_s3_bucket.root_Code_02F3C603.bucket}",
        "s3_key": "${aws_s3_object.root_testfromJson_Handler_S3Object_15CCD570.key}",
        "timeout": 30,
        "vpc_config": {
          "security_group_ids": [],
          "subnet_ids": []
        }
      },
      "root_testfromStr_Handler_3A28495D": {
        "//": {
          "metadata": {
            "path": "root/Default/Default/test:fromStr/Handler/Default",
            "uniqueId": "root_testfromStr_Handler_3A28495D"
          }
        },
        "environment": {
          "variables": {
            "WING_FUNCTION_NAME": "Handler-c8fdb1d1",
            "WING_TARGET": "tf-aws"
          }
        },
        "function_name": "Handler-c8fdb1d1",
        "handler": "index.handler",
        "publish": true,
        "role": "${aws_iam_role.root_testfromStr_Handler_IamRole_0C3D939C.arn}",
        "runtime": "nodejs18.x",
        "s3_bucket": "${aws_s3_bucket.root_Code_02F3C603.bucket}",
        "s3_key": "${aws_s3_object.root_testfromStr_Handler_S3Object_5FB76AB1.key}",
        "timeout": 30,
        "vpc_config": {
          "security_group_ids": [],
          "subnet_ids": []
        }
      }
    },
    "aws_s3_bucket": {
      "root_Code_02F3C603": {
        "//": {
          "metadata": {
            "path": "root/Default/Code",
            "uniqueId": "root_Code_02F3C603"
          }
        },
        "bucket_prefix": "code-c84a50b1-"
      }
    },
    "aws_s3_object": {
      "root_testfromJson_Handler_S3Object_15CCD570": {
        "//": {
          "metadata": {
            "path": "root/Default/Default/test:fromJson/Handler/S3Object",
            "uniqueId": "root_testfromJson_Handler_S3Object_15CCD570"
          }
        },
        "bucket": "${aws_s3_bucket.root_Code_02F3C603.bucket}",
        "key": "<ASSET_KEY>",
        "source": "<ASSET_SOURCE>"
      },
      "root_testfromStr_Handler_S3Object_5FB76AB1": {
        "//": {
          "metadata": {
            "path": "root/Default/Default/test:fromStr/Handler/S3Object",
            "uniqueId": "root_testfromStr_Handler_S3Object_5FB76AB1"
          }
        },
        "bucket": "${aws_s3_bucket.root_Code_02F3C603.bucket}",
        "key": "<ASSET_KEY>",
        "source": "<ASSET_SOURCE>"
      }
    }
  }
}
```

## preflight.js
```js
const $stdlib = require('@winglang/sdk');
const $outdir = process.env.WING_SYNTH_DIR ?? ".";
const std = $stdlib.std;
const $wing_is_test = process.env.WING_IS_TEST === "true";
const $AppBase = $stdlib.core.App.for(process.env.WING_TARGET);
class $Root extends $stdlib.std.Resource {
  constructor(scope, id) {
    super(scope, id);
    class $Closure1 extends $stdlib.std.Resource {
      constructor(scope, id, ) {
        super(scope, id);
        this._addInflightOps("handle");
        this.display.hidden = true;
      }
      static _toInflightType(context) {
        const lifted_std_Number = std.Number._toInflightType(context).text;
        return $stdlib.core.NodeJsCode.fromInline(`
          require("./inflight.$Closure1.js")({ 
            std_Number: ${lifted_std_Number},
          })
        `);
      }
      _toInflight() {
        return $stdlib.core.NodeJsCode.fromInline(`
          (await (async () => {
            const client = new (${$Closure1._toInflightType(this).text})({
            });
            if (client.$inflight_init) { await client.$inflight_init(); }
            return client;
          })())
        `);
      }
    }
    class $Closure2 extends $stdlib.std.Resource {
      constructor(scope, id, ) {
        super(scope, id);
        this._addInflightOps("handle");
        this.display.hidden = true;
      }
      static _toInflightType(context) {
        const lifted_std_Number = std.Number._toInflightType(context).text;
        return $stdlib.core.NodeJsCode.fromInline(`
          require("./inflight.$Closure2.js")({ 
            std_Number: ${lifted_std_Number},
          })
        `);
      }
      _toInflight() {
        return $stdlib.core.NodeJsCode.fromInline(`
          (await (async () => {
            const client = new (${$Closure2._toInflightType(this).text})({
            });
            if (client.$inflight_init) { await client.$inflight_init(); }
            return client;
          })())
        `);
      }
    }
    {((cond) => {if (!cond) throw new Error("assertion failed: num.fromJson(Json 12) == 12")})((((args) => { if (typeof args !== "number") {throw new Error("unable to parse " + typeof args + " " + args + " as a number")}; return JSON.parse(JSON.stringify(args)) })(12) === 12))};
    this.node.root.new("@winglang/sdk.std.Test",std.Test,this,"test:fromJson",new $Closure1(this,"$Closure1"));
    {((cond) => {if (!cond) throw new Error("assertion failed: num.fromStr(\"42\") == 42")})((((args) => { if (isNaN(args)) {throw new Error("unable to parse \"" + args + "\" as a number")}; return parseInt(args) })("42") === 42))};
    this.node.root.new("@winglang/sdk.std.Test",std.Test,this,"test:fromStr",new $Closure2(this,"$Closure2"));
  }
}
class $App extends $AppBase {
  constructor() {
    super({ outdir: $outdir, name: "number", plugins: $plugins, isTestEnvironment: $wing_is_test });
    if ($wing_is_test) {
      new $Root(this, "env0");
      const $test_runner = this.testRunner;
      const $tests = $test_runner.findTests();
      for (let $i = 1; $i < $tests.length; $i++) {
        new $Root(this, "env" + $i);
      }
    } else {
      new $Root(this, "Default");
    }
  }
}
new $App().synth();

```
<|MERGE_RESOLUTION|>--- conflicted
+++ resolved
@@ -18,14 +18,11 @@
       Object.setPrototypeOf($obj, this);
       return $obj;
     }
-<<<<<<< HEAD
-=======
     async $inflight_init()  {
     }
     async handle()  {
       {((cond) => {if (!cond) throw new Error("assertion failed: num.fromJson(Json 123) == 123")})((((args) => { if (typeof args !== "number") {throw new Error("unable to parse " + typeof args + " " + args + " as a number")}; return JSON.parse(JSON.stringify(args)) })(123) === 123))};
     }
->>>>>>> 4adf9de4
   }
   return $Closure1;
 }
@@ -50,14 +47,11 @@
       Object.setPrototypeOf($obj, this);
       return $obj;
     }
-<<<<<<< HEAD
-=======
     async $inflight_init()  {
     }
     async handle()  {
       {((cond) => {if (!cond) throw new Error("assertion failed: num.fromStr(\"888\") == 888")})((((args) => { if (isNaN(args)) {throw new Error("unable to parse \"" + args + "\" as a number")}; return parseInt(args) })("888") === 888))};
     }
->>>>>>> 4adf9de4
   }
   return $Closure2;
 }
