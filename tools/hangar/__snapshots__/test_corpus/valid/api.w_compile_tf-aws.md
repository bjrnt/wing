# [api.w](../../../../../examples/tests/valid/api.w) | compile | tf-aws

## inflight.$Closure1.js
```js
module.exports = function({ counter, std_Json }) {
  class $Closure1 {
    constructor({  }) {
      const $obj = (...args) => this.handle(...args);
      Object.setPrototypeOf($obj, this);
      return $obj;
    }
    async $inflight_init()  {
    }
    async handle(request)  {
      const count = (await counter.inc());
      const bodyResponse = Object.freeze({"count":count});
      const resp = {
      "body": ((args) => { return JSON.stringify(args[0], null, args[1]) })([bodyResponse]),
      "headers": Object.freeze({"content-type":"application/json"}),
      "status": 200,}
      ;
      return resp;
    }
  }
  return $Closure1;
}

```

## inflight.$Closure2.js
```js
module.exports = function({ api }) {
  class $Closure2 {
    constructor({  }) {
      const $obj = (...args) => this.handle(...args);
      Object.setPrototypeOf($obj, this);
      return $obj;
    }
    async $inflight_init()  {
    }
    async handle()  {
      const url = api.url;
      {((cond) => {if (!cond) throw new Error(`assertion failed: 'url.startsWith("http")'`)})(url.startsWith("http"))};
    }
  }
  return $Closure2;
}

```

## inflight.$Closure3.js
```js
module.exports = function({ __parent_this_3 }) {
  class $Closure3 {
    constructor({  }) {
      const $obj = (...args) => this.handle(...args);
      Object.setPrototypeOf($obj, this);
      return $obj;
    }
    async $inflight_init()  {
    }
    async handle(req)  {
      const text = `${__parent_this_3.api.url}/endpoint2`;
      return {
      "status": 200,
      "body": text,}
      ;
    }
  }
  return $Closure3;
}

```

## inflight.A.js
```js
module.exports = function({  }) {
  class A {
    constructor({ api }) {
      this.api = api;
    }
    async $inflight_init()  {
    }
  }
  return A;
}

```

## main.tf.json
```json
{
  "//": {
    "metadata": {
      "backend": "local",
      "stackName": "root",
      "version": "0.15.2"
    },
    "outputs": {
      "root": {
        "Default": {
          "cloud.TestRunner": {
            "TestFunctionArns": "WING_TEST_RUNNER_FUNCTION_ARNS"
          }
        }
      }
    }
  },
  "data": {
    "aws_region": {
      "root_Region_A2D17352": {
        "//": {
          "metadata": {
            "path": "root/Default/Region",
            "uniqueId": "root_Region_A2D17352"
          }
        }
      }
    }
  },
  "output": {
    "WING_TEST_RUNNER_FUNCTION_ARNS": {
      "value": "[[\"root/Default/Default/test:api url\",\"${aws_lambda_function.root_testapiurl_Handler_269705C1.arn}\"]]"
    }
  },
  "provider": {
    "aws": [
      {}
    ]
  },
  "resource": {
    "aws_api_gateway_deployment": {
      "root_A_cloudApi_api_deployment_308A0AB8": {
        "//": {
          "metadata": {
            "path": "root/Default/Default/A/cloud.Api/api/deployment",
            "uniqueId": "root_A_cloudApi_api_deployment_308A0AB8"
          }
        },
        "lifecycle": {
          "create_before_destroy": true
        },
        "rest_api_id": "${aws_api_gateway_rest_api.root_A_cloudApi_api_A554547B.id}",
        "triggers": {
          "redeployment": "8d85f556eceab603684e614bfa994e4559716a60"
        }
      },
      "root_cloudApi_api_deployment_E29F699A": {
        "//": {
          "metadata": {
            "path": "root/Default/Default/cloud.Api/api/deployment",
            "uniqueId": "root_cloudApi_api_deployment_E29F699A"
          }
        },
        "lifecycle": {
          "create_before_destroy": true
        },
        "rest_api_id": "${aws_api_gateway_rest_api.root_cloudApi_api_8C9FE51E.id}",
        "triggers": {
          "redeployment": "06d5d79d88a464ffe5666fff8744c6bcc926732c"
        }
      }
    },
    "aws_api_gateway_rest_api": {
      "root_A_cloudApi_api_A554547B": {
        "//": {
          "metadata": {
            "path": "root/Default/Default/A/cloud.Api/api/api",
            "uniqueId": "root_A_cloudApi_api_A554547B"
          }
        },
        "body": "{\"openapi\":\"3.0.3\",\"paths\":{\"/endpoint1\":{\"get\":{\"operationId\":\"get-endpoint1\",\"responses\":{\"200\":{\"description\":\"200 response\",\"content\":{}}},\"parameters\":[],\"x-amazon-apigateway-integration\":{\"uri\":\"arn:aws:apigateway:${data.aws_region.root_Region_A2D17352.name}:lambda:path/2015-03-31/functions/${aws_lambda_function.root_A_cloudApi_cloudApiOnRequest73c5308f_F3914485.arn}/invocations\",\"type\":\"aws_proxy\",\"httpMethod\":\"POST\",\"responses\":{\"default\":{\"statusCode\":\"200\"}},\"passthroughBehavior\":\"when_no_match\",\"contentHandling\":\"CONVERT_TO_TEXT\"}}}}}",
        "name": "api-c8c7a7a3"
      },
      "root_cloudApi_api_8C9FE51E": {
        "//": {
          "metadata": {
            "path": "root/Default/Default/cloud.Api/api/api",
            "uniqueId": "root_cloudApi_api_8C9FE51E"
          }
        },
        "body": "{\"openapi\":\"3.0.3\",\"paths\":{\"/hello/world\":{\"get\":{\"operationId\":\"get-hello/world\",\"responses\":{\"200\":{\"description\":\"200 response\",\"content\":{}}},\"parameters\":[],\"x-amazon-apigateway-integration\":{\"uri\":\"arn:aws:apigateway:${data.aws_region.root_Region_A2D17352.name}:lambda:path/2015-03-31/functions/${aws_lambda_function.root_cloudApi_cloudApiOnRequestcdafee6e_582EA655.arn}/invocations\",\"type\":\"aws_proxy\",\"httpMethod\":\"POST\",\"responses\":{\"default\":{\"statusCode\":\"200\"}},\"passthroughBehavior\":\"when_no_match\",\"contentHandling\":\"CONVERT_TO_TEXT\"}}}}}",
        "name": "api-c895068c"
      }
    },
    "aws_api_gateway_stage": {
      "root_A_cloudApi_api_stage_EEF6B12C": {
        "//": {
          "metadata": {
            "path": "root/Default/Default/A/cloud.Api/api/stage",
            "uniqueId": "root_A_cloudApi_api_stage_EEF6B12C"
          }
        },
        "deployment_id": "${aws_api_gateway_deployment.root_A_cloudApi_api_deployment_308A0AB8.id}",
        "rest_api_id": "${aws_api_gateway_rest_api.root_A_cloudApi_api_A554547B.id}",
        "stage_name": "prod"
      },
      "root_cloudApi_api_stage_57D6284A": {
        "//": {
          "metadata": {
            "path": "root/Default/Default/cloud.Api/api/stage",
            "uniqueId": "root_cloudApi_api_stage_57D6284A"
          }
        },
        "deployment_id": "${aws_api_gateway_deployment.root_cloudApi_api_deployment_E29F699A.id}",
        "rest_api_id": "${aws_api_gateway_rest_api.root_cloudApi_api_8C9FE51E.id}",
        "stage_name": "prod"
      }
    },
    "aws_dynamodb_table": {
      "root_cloudCounter_E0AC1263": {
        "//": {
          "metadata": {
            "path": "root/Default/Default/cloud.Counter/Default",
            "uniqueId": "root_cloudCounter_E0AC1263"
          }
        },
        "attribute": [
          {
            "name": "id",
            "type": "S"
          }
        ],
        "billing_mode": "PAY_PER_REQUEST",
        "hash_key": "id",
        "name": "wing-counter-cloud.Counter-c866f225"
      }
    },
    "aws_iam_role": {
      "root_A_cloudApi_cloudApiOnRequest73c5308f_IamRole_E2B24C2A": {
        "//": {
          "metadata": {
            "path": "root/Default/Default/A/cloud.Api/cloud.Api-OnRequest-73c5308f/IamRole",
            "uniqueId": "root_A_cloudApi_cloudApiOnRequest73c5308f_IamRole_E2B24C2A"
          }
        },
        "assume_role_policy": "{\"Version\":\"2012-10-17\",\"Statement\":[{\"Action\":\"sts:AssumeRole\",\"Principal\":{\"Service\":\"lambda.amazonaws.com\"},\"Effect\":\"Allow\"}]}"
      },
      "root_cloudApi_cloudApiOnRequestcdafee6e_IamRole_2B8A04C3": {
        "//": {
          "metadata": {
            "path": "root/Default/Default/cloud.Api/cloud.Api-OnRequest-cdafee6e/IamRole",
            "uniqueId": "root_cloudApi_cloudApiOnRequestcdafee6e_IamRole_2B8A04C3"
          }
        },
        "assume_role_policy": "{\"Version\":\"2012-10-17\",\"Statement\":[{\"Action\":\"sts:AssumeRole\",\"Principal\":{\"Service\":\"lambda.amazonaws.com\"},\"Effect\":\"Allow\"}]}"
      },
      "root_testapiurl_Handler_IamRole_FD32C825": {
        "//": {
          "metadata": {
            "path": "root/Default/Default/test:api url/Handler/IamRole",
            "uniqueId": "root_testapiurl_Handler_IamRole_FD32C825"
          }
        },
        "assume_role_policy": "{\"Version\":\"2012-10-17\",\"Statement\":[{\"Action\":\"sts:AssumeRole\",\"Principal\":{\"Service\":\"lambda.amazonaws.com\"},\"Effect\":\"Allow\"}]}"
      }
    },
    "aws_iam_role_policy": {
      "root_A_cloudApi_cloudApiOnRequest73c5308f_IamRolePolicy_BFD6113E": {
        "//": {
          "metadata": {
            "path": "root/Default/Default/A/cloud.Api/cloud.Api-OnRequest-73c5308f/IamRolePolicy",
            "uniqueId": "root_A_cloudApi_cloudApiOnRequest73c5308f_IamRolePolicy_BFD6113E"
          }
        },
        "policy": "{\"Version\":\"2012-10-17\",\"Statement\":[{\"Effect\":\"Allow\",\"Action\":\"none:null\",\"Resource\":\"*\"}]}",
        "role": "${aws_iam_role.root_A_cloudApi_cloudApiOnRequest73c5308f_IamRole_E2B24C2A.name}"
      },
      "root_cloudApi_cloudApiOnRequestcdafee6e_IamRolePolicy_E6B9BE66": {
        "//": {
          "metadata": {
            "path": "root/Default/Default/cloud.Api/cloud.Api-OnRequest-cdafee6e/IamRolePolicy",
            "uniqueId": "root_cloudApi_cloudApiOnRequestcdafee6e_IamRolePolicy_E6B9BE66"
          }
        },
        "policy": "{\"Version\":\"2012-10-17\",\"Statement\":[{\"Action\":[\"dynamodb:UpdateItem\"],\"Resource\":[\"${aws_dynamodb_table.root_cloudCounter_E0AC1263.arn}\"],\"Effect\":\"Allow\"}]}",
        "role": "${aws_iam_role.root_cloudApi_cloudApiOnRequestcdafee6e_IamRole_2B8A04C3.name}"
      },
      "root_testapiurl_Handler_IamRolePolicy_9E04E94B": {
        "//": {
          "metadata": {
            "path": "root/Default/Default/test:api url/Handler/IamRolePolicy",
            "uniqueId": "root_testapiurl_Handler_IamRolePolicy_9E04E94B"
          }
        },
        "policy": "{\"Version\":\"2012-10-17\",\"Statement\":[{\"Effect\":\"Allow\",\"Action\":\"none:null\",\"Resource\":\"*\"}]}",
        "role": "${aws_iam_role.root_testapiurl_Handler_IamRole_FD32C825.name}"
      }
    },
    "aws_iam_role_policy_attachment": {
      "root_A_cloudApi_cloudApiOnRequest73c5308f_IamRolePolicyAttachment_0E9CC19F": {
        "//": {
          "metadata": {
            "path": "root/Default/Default/A/cloud.Api/cloud.Api-OnRequest-73c5308f/IamRolePolicyAttachment",
            "uniqueId": "root_A_cloudApi_cloudApiOnRequest73c5308f_IamRolePolicyAttachment_0E9CC19F"
          }
        },
        "policy_arn": "arn:aws:iam::aws:policy/service-role/AWSLambdaBasicExecutionRole",
        "role": "${aws_iam_role.root_A_cloudApi_cloudApiOnRequest73c5308f_IamRole_E2B24C2A.name}"
      },
      "root_cloudApi_cloudApiOnRequestcdafee6e_IamRolePolicyAttachment_4A873879": {
        "//": {
          "metadata": {
            "path": "root/Default/Default/cloud.Api/cloud.Api-OnRequest-cdafee6e/IamRolePolicyAttachment",
            "uniqueId": "root_cloudApi_cloudApiOnRequestcdafee6e_IamRolePolicyAttachment_4A873879"
          }
        },
        "policy_arn": "arn:aws:iam::aws:policy/service-role/AWSLambdaBasicExecutionRole",
        "role": "${aws_iam_role.root_cloudApi_cloudApiOnRequestcdafee6e_IamRole_2B8A04C3.name}"
      },
      "root_testapiurl_Handler_IamRolePolicyAttachment_145983C3": {
        "//": {
          "metadata": {
            "path": "root/Default/Default/test:api url/Handler/IamRolePolicyAttachment",
            "uniqueId": "root_testapiurl_Handler_IamRolePolicyAttachment_145983C3"
          }
        },
        "policy_arn": "arn:aws:iam::aws:policy/service-role/AWSLambdaBasicExecutionRole",
        "role": "${aws_iam_role.root_testapiurl_Handler_IamRole_FD32C825.name}"
      }
    },
    "aws_lambda_function": {
      "root_A_cloudApi_cloudApiOnRequest73c5308f_F3914485": {
        "//": {
          "metadata": {
            "path": "root/Default/Default/A/cloud.Api/cloud.Api-OnRequest-73c5308f/Default",
            "uniqueId": "root_A_cloudApi_cloudApiOnRequest73c5308f_F3914485"
          }
        },
        "environment": {
          "variables": {
            "CLOUD_API_C8B1D888": "${aws_api_gateway_stage.root_A_cloudApi_api_stage_EEF6B12C.invoke_url}",
            "WING_FUNCTION_NAME": "cloud-Api-OnRequest-73c5308f-c85168bb",
            "WING_TARGET": "tf-aws"
          }
        },
        "function_name": "cloud-Api-OnRequest-73c5308f-c85168bb",
        "handler": "index.handler",
        "publish": true,
        "role": "${aws_iam_role.root_A_cloudApi_cloudApiOnRequest73c5308f_IamRole_E2B24C2A.arn}",
        "runtime": "nodejs18.x",
        "s3_bucket": "${aws_s3_bucket.root_Code_02F3C603.bucket}",
        "s3_key": "${aws_s3_object.root_A_cloudApi_cloudApiOnRequest73c5308f_S3Object_E1A9442C.key}",
        "timeout": 30,
        "vpc_config": {
          "security_group_ids": [],
          "subnet_ids": []
        }
      },
      "root_cloudApi_cloudApiOnRequestcdafee6e_582EA655": {
        "//": {
          "metadata": {
            "path": "root/Default/Default/cloud.Api/cloud.Api-OnRequest-cdafee6e/Default",
            "uniqueId": "root_cloudApi_cloudApiOnRequestcdafee6e_582EA655"
          }
        },
        "environment": {
          "variables": {
            "DYNAMODB_TABLE_NAME_49baa65c": "${aws_dynamodb_table.root_cloudCounter_E0AC1263.name}",
            "WING_FUNCTION_NAME": "cloud-Api-OnRequest-cdafee6e-c8147384",
            "WING_TARGET": "tf-aws"
          }
        },
        "function_name": "cloud-Api-OnRequest-cdafee6e-c8147384",
        "handler": "index.handler",
        "publish": true,
        "role": "${aws_iam_role.root_cloudApi_cloudApiOnRequestcdafee6e_IamRole_2B8A04C3.arn}",
        "runtime": "nodejs18.x",
        "s3_bucket": "${aws_s3_bucket.root_Code_02F3C603.bucket}",
        "s3_key": "${aws_s3_object.root_cloudApi_cloudApiOnRequestcdafee6e_S3Object_AA762041.key}",
        "timeout": 30,
        "vpc_config": {
          "security_group_ids": [],
          "subnet_ids": []
        }
      },
      "root_testapiurl_Handler_269705C1": {
        "//": {
          "metadata": {
            "path": "root/Default/Default/test:api url/Handler/Default",
            "uniqueId": "root_testapiurl_Handler_269705C1"
          }
        },
        "environment": {
          "variables": {
            "CLOUD_API_C82DF3A5": "${aws_api_gateway_stage.root_cloudApi_api_stage_57D6284A.invoke_url}",
            "WING_FUNCTION_NAME": "Handler-c8315524",
            "WING_TARGET": "tf-aws"
          }
        },
        "function_name": "Handler-c8315524",
        "handler": "index.handler",
        "publish": true,
        "role": "${aws_iam_role.root_testapiurl_Handler_IamRole_FD32C825.arn}",
        "runtime": "nodejs18.x",
        "s3_bucket": "${aws_s3_bucket.root_Code_02F3C603.bucket}",
        "s3_key": "${aws_s3_object.root_testapiurl_Handler_S3Object_332E0FDE.key}",
        "timeout": 30,
        "vpc_config": {
          "security_group_ids": [],
          "subnet_ids": []
        }
      }
    },
    "aws_lambda_permission": {
      "root_A_cloudApi_api_permissionGET1454206f_B95AEC8A": {
        "//": {
          "metadata": {
            "path": "root/Default/Default/A/cloud.Api/api/permission-GET-1454206f",
            "uniqueId": "root_A_cloudApi_api_permissionGET1454206f_B95AEC8A"
          }
        },
        "action": "lambda:InvokeFunction",
        "function_name": "${aws_lambda_function.root_A_cloudApi_cloudApiOnRequest73c5308f_F3914485.function_name}",
        "principal": "apigateway.amazonaws.com",
        "source_arn": "${aws_api_gateway_rest_api.root_A_cloudApi_api_A554547B.execution_arn}/*/GET/endpoint1",
        "statement_id": "AllowExecutionFromAPIGateway-GET-1454206f"
      },
      "root_cloudApi_api_permissionGETceca4943_C84933C8": {
        "//": {
          "metadata": {
            "path": "root/Default/Default/cloud.Api/api/permission-GET-ceca4943",
            "uniqueId": "root_cloudApi_api_permissionGETceca4943_C84933C8"
          }
        },
        "action": "lambda:InvokeFunction",
        "function_name": "${aws_lambda_function.root_cloudApi_cloudApiOnRequestcdafee6e_582EA655.function_name}",
        "principal": "apigateway.amazonaws.com",
        "source_arn": "${aws_api_gateway_rest_api.root_cloudApi_api_8C9FE51E.execution_arn}/*/GET/hello/world",
        "statement_id": "AllowExecutionFromAPIGateway-GET-ceca4943"
      }
    },
    "aws_s3_bucket": {
      "root_Code_02F3C603": {
        "//": {
          "metadata": {
            "path": "root/Default/Code",
            "uniqueId": "root_Code_02F3C603"
          }
        },
        "bucket_prefix": "code-c84a50b1-"
      }
    },
    "aws_s3_object": {
      "root_A_cloudApi_cloudApiOnRequest73c5308f_S3Object_E1A9442C": {
        "//": {
          "metadata": {
            "path": "root/Default/Default/A/cloud.Api/cloud.Api-OnRequest-73c5308f/S3Object",
            "uniqueId": "root_A_cloudApi_cloudApiOnRequest73c5308f_S3Object_E1A9442C"
          }
        },
        "bucket": "${aws_s3_bucket.root_Code_02F3C603.bucket}",
        "key": "<ASSET_KEY>",
        "source": "<ASSET_SOURCE>"
      },
      "root_cloudApi_cloudApiOnRequestcdafee6e_S3Object_AA762041": {
        "//": {
          "metadata": {
            "path": "root/Default/Default/cloud.Api/cloud.Api-OnRequest-cdafee6e/S3Object",
            "uniqueId": "root_cloudApi_cloudApiOnRequestcdafee6e_S3Object_AA762041"
          }
        },
        "bucket": "${aws_s3_bucket.root_Code_02F3C603.bucket}",
        "key": "<ASSET_KEY>",
        "source": "<ASSET_SOURCE>"
      },
      "root_testapiurl_Handler_S3Object_332E0FDE": {
        "//": {
          "metadata": {
            "path": "root/Default/Default/test:api url/Handler/S3Object",
            "uniqueId": "root_testapiurl_Handler_S3Object_332E0FDE"
          }
        },
        "bucket": "${aws_s3_bucket.root_Code_02F3C603.bucket}",
        "key": "<ASSET_KEY>",
        "source": "<ASSET_SOURCE>"
      }
    }
  }
}
```

## preflight.js
```js
const $stdlib = require('@winglang/sdk');
const $outdir = process.env.WING_SYNTH_DIR ?? ".";
const std = $stdlib.std;
const $wing_is_test = process.env.WING_IS_TEST === "true";
const $AppBase = $stdlib.core.App.for(process.env.WING_TARGET);
const cloud = require('@winglang/sdk').cloud;
class $Root extends $stdlib.std.Resource {
  constructor(scope, id) {
    super(scope, id);
    class $Closure1 extends $stdlib.std.Resource {
      constructor(scope, id, ) {
        super(scope, id);
        this._addInflightOps("handle");
        this.display.hidden = true;
      }
      static _toInflightType(context) {
        const std_JsonClient = std.Json._toInflightType(context);
        return $stdlib.core.NodeJsCode.fromInline(`
          require("./inflight.$Closure1.js")({
            counter: ${context._lift(counter, ["inc"])},
            std_Json: ${std_JsonClient.text},
          })
        `);
      }
      _toInflight() {
        return $stdlib.core.NodeJsCode.fromInline(`
          (await (async () => {
            const $Closure1Client = ${$Closure1._toInflightType(this).text};
            const client = new $Closure1Client({
            });
            if (client.$inflight_init) { await client.$inflight_init(); }
            return client;
          })())
        `);
      }
      _registerBind(host, ops) {
        if (ops.includes("$inflight_init")) {
          $Closure1._registerBindObject(counter, host, []);
        }
        if (ops.includes("handle")) {
          $Closure1._registerBindObject(counter, host, ["inc"]);
        }
        super._registerBind(host, ops);
      }
    }
    class $Closure2 extends $stdlib.std.Resource {
      constructor(scope, id, ) {
        super(scope, id);
        this._addInflightOps("handle");
        this.display.hidden = true;
      }
      static _toInflightType(context) {
        return $stdlib.core.NodeJsCode.fromInline(`
          require("./inflight.$Closure2.js")({
            api: ${context._lift(api, ["url"])},
          })
        `);
      }
      _toInflight() {
        return $stdlib.core.NodeJsCode.fromInline(`
          (await (async () => {
            const $Closure2Client = ${$Closure2._toInflightType(this).text};
            const client = new $Closure2Client({
            });
            if (client.$inflight_init) { await client.$inflight_init(); }
            return client;
          })())
        `);
      }
      _registerBind(host, ops) {
        if (ops.includes("$inflight_init")) {
          $Closure2._registerBindObject(api, host, []);
        }
        if (ops.includes("handle")) {
          $Closure2._registerBindObject(api, host, ["url"]);
        }
        super._registerBind(host, ops);
      }
    }
    class A extends $stdlib.std.Resource {
      constructor(scope, id, ) {
        super(scope, id);
        this.api = this.node.root.newAbstract("@winglang/sdk.cloud.Api",this,"cloud.Api");
        const __parent_this_3 = this;
        class $Closure3 extends $stdlib.std.Resource {
          constructor(scope, id, ) {
            super(scope, id);
            this._addInflightOps("handle");
            this.display.hidden = true;
          }
          static _toInflightType(context) {
<<<<<<< HEAD
            return $stdlib.core.NodeJsCode.fromInline(`
              require("./inflight.$Closure3.js")({
                __parent_this: ${context._lift(__parent_this, [])},
=======
            const self_client_path = "././inflight.$Closure3.js";
            const __parent_this_3_client = context._lift(__parent_this_3);
            return $stdlib.core.NodeJsCode.fromInline(`
              require("${self_client_path}")({
                __parent_this_3: ${__parent_this_3_client},
>>>>>>> ecef3d6b
              })
            `);
          }
          _toInflight() {
            return $stdlib.core.NodeJsCode.fromInline(`
              (await (async () => {
                const $Closure3Client = ${$Closure3._toInflightType(this).text};
                const client = new $Closure3Client({
                });
                if (client.$inflight_init) { await client.$inflight_init(); }
                return client;
              })())
            `);
          }
          _registerBind(host, ops) {
            if (ops.includes("$inflight_init")) {
              $Closure3._registerBindObject(__parent_this_3, host, []);
            }
            if (ops.includes("handle")) {
<<<<<<< HEAD
              $Closure3._registerBindObject(__parent_this.api, host, ["url"]);
=======
              $Closure3._registerBindObject(__parent_this_3.api.url, host, []);
>>>>>>> ecef3d6b
            }
            super._registerBind(host, ops);
          }
        }
        (this.api.get("/endpoint1",new $Closure3(this,"$Closure3")));
      }
      static _toInflightType(context) {
        return $stdlib.core.NodeJsCode.fromInline(`
          require("./inflight.A.js")({
          })
        `);
      }
      _toInflight() {
        return $stdlib.core.NodeJsCode.fromInline(`
          (await (async () => {
            const AClient = ${A._toInflightType(this).text};
            const client = new AClient({
              api: ${this._lift(this.api, [])},
            });
            if (client.$inflight_init) { await client.$inflight_init(); }
            return client;
          })())
        `);
      }
      _registerBind(host, ops) {
        if (ops.includes("$inflight_init")) {
          A._registerBindObject(this.api, host, []);
        }
        super._registerBind(host, ops);
      }
    }
    const api = this.node.root.newAbstract("@winglang/sdk.cloud.Api",this,"cloud.Api");
    const counter = this.node.root.newAbstract("@winglang/sdk.cloud.Counter",this,"cloud.Counter");
    const handler = new $Closure1(this,"$Closure1");
    (api.get("/hello/world",handler));
    this.node.root.new("@winglang/sdk.std.Test",std.Test,this,"test:api url",new $Closure2(this,"$Closure2"));
    new A(this,"A");
  }
}
class $App extends $AppBase {
  constructor() {
    super({ outdir: $outdir, name: "api", plugins: $plugins, isTestEnvironment: $wing_is_test });
    if ($wing_is_test) {
      new $Root(this, "env0");
      const $test_runner = this.testRunner;
      const $tests = $test_runner.findTests();
      for (let $i = 1; $i < $tests.length; $i++) {
        new $Root(this, "env" + $i);
      }
    } else {
      new $Root(this, "Default");
    }
  }
}
new $App().synth();

```
<|MERGE_RESOLUTION|>--- conflicted
+++ resolved
@@ -573,17 +573,11 @@
             this.display.hidden = true;
           }
           static _toInflightType(context) {
-<<<<<<< HEAD
-            return $stdlib.core.NodeJsCode.fromInline(`
-              require("./inflight.$Closure3.js")({
-                __parent_this: ${context._lift(__parent_this, [])},
-=======
             const self_client_path = "././inflight.$Closure3.js";
             const __parent_this_3_client = context._lift(__parent_this_3);
             return $stdlib.core.NodeJsCode.fromInline(`
               require("${self_client_path}")({
                 __parent_this_3: ${__parent_this_3_client},
->>>>>>> ecef3d6b
               })
             `);
           }
@@ -603,11 +597,7 @@
               $Closure3._registerBindObject(__parent_this_3, host, []);
             }
             if (ops.includes("handle")) {
-<<<<<<< HEAD
-              $Closure3._registerBindObject(__parent_this.api, host, ["url"]);
-=======
               $Closure3._registerBindObject(__parent_this_3.api.url, host, []);
->>>>>>> ecef3d6b
             }
             super._registerBind(host, ops);
           }
