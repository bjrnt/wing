# [inflight_class_inner_capture_mutable.w](../../../../../examples/tests/valid/inflight_class_inner_capture_mutable.w) | compile | tf-aws

## inflight.$Closure1.js
```js
module.exports = function({  }) {
  class $Closure1 {
    async $inflight_init()  {
    }
    async handle()  {
      const y = [1];
      let i = 10;
      const Inner = require("./inflight.Inner.js")({y, i});
      {((cond) => {if (!cond) throw new Error("assertion failed: new Inner().dang() == 11")})(((await new Inner().dang()) === 11))};
      {((cond) => {if (!cond) throw new Error("assertion failed: y.at(1) == 2")})(((await y.at(1)) === 2))};
      {((cond) => {if (!cond) throw new Error("assertion failed: i == 10")})((i === 10))};
<<<<<<< HEAD
    }
    constructor({  }) {
      const $obj = (...args) => this.handle(...args);
      Object.setPrototypeOf($obj, this);
      return $obj;
=======
>>>>>>> 4adf9de4
    }
  }
  return $Closure1;
}

```

## inflight.Inner.js
```js
module.exports = function({ i, y }) {
  class Inner {
     constructor()  {
    }
    async dang()  {
      (await y.push(2));
      i = (i + 1);
      return ((await y.at(0)) + 10);
    }
  }
  return Inner;
}

```

## main.tf.json
```json
{
  "//": {
    "metadata": {
      "backend": "local",
      "stackName": "root",
      "version": "0.15.2"
    },
    "outputs": {
      "root": {
        "Default": {
          "cloud.TestRunner": {
            "TestFunctionArns": "WING_TEST_RUNNER_FUNCTION_ARNS"
          }
        }
      }
    }
  },
  "output": {
    "WING_TEST_RUNNER_FUNCTION_ARNS": {
      "value": "[[\"root/Default/Default/test:inner inflight class capture immutable\",\"${aws_lambda_function.root_testinnerinflightclasscaptureimmutable_Handler_C3337584.arn}\"]]"
    }
  },
  "provider": {
    "aws": [
      {}
    ]
  },
  "resource": {
    "aws_iam_role": {
      "root_testinnerinflightclasscaptureimmutable_Handler_IamRole_EC2815FE": {
        "//": {
          "metadata": {
            "path": "root/Default/Default/test:inner inflight class capture immutable/Handler/IamRole",
            "uniqueId": "root_testinnerinflightclasscaptureimmutable_Handler_IamRole_EC2815FE"
          }
        },
        "assume_role_policy": "{\"Version\":\"2012-10-17\",\"Statement\":[{\"Action\":\"sts:AssumeRole\",\"Principal\":{\"Service\":\"lambda.amazonaws.com\"},\"Effect\":\"Allow\"}]}"
      }
    },
    "aws_iam_role_policy": {
      "root_testinnerinflightclasscaptureimmutable_Handler_IamRolePolicy_DE3303E1": {
        "//": {
          "metadata": {
            "path": "root/Default/Default/test:inner inflight class capture immutable/Handler/IamRolePolicy",
            "uniqueId": "root_testinnerinflightclasscaptureimmutable_Handler_IamRolePolicy_DE3303E1"
          }
        },
        "policy": "{\"Version\":\"2012-10-17\",\"Statement\":[{\"Effect\":\"Allow\",\"Action\":\"none:null\",\"Resource\":\"*\"}]}",
        "role": "${aws_iam_role.root_testinnerinflightclasscaptureimmutable_Handler_IamRole_EC2815FE.name}"
      }
    },
    "aws_iam_role_policy_attachment": {
      "root_testinnerinflightclasscaptureimmutable_Handler_IamRolePolicyAttachment_F9D25435": {
        "//": {
          "metadata": {
            "path": "root/Default/Default/test:inner inflight class capture immutable/Handler/IamRolePolicyAttachment",
            "uniqueId": "root_testinnerinflightclasscaptureimmutable_Handler_IamRolePolicyAttachment_F9D25435"
          }
        },
        "policy_arn": "arn:aws:iam::aws:policy/service-role/AWSLambdaBasicExecutionRole",
        "role": "${aws_iam_role.root_testinnerinflightclasscaptureimmutable_Handler_IamRole_EC2815FE.name}"
      }
    },
    "aws_lambda_function": {
      "root_testinnerinflightclasscaptureimmutable_Handler_C3337584": {
        "//": {
          "metadata": {
            "path": "root/Default/Default/test:inner inflight class capture immutable/Handler/Default",
            "uniqueId": "root_testinnerinflightclasscaptureimmutable_Handler_C3337584"
          }
        },
        "environment": {
          "variables": {
            "WING_FUNCTION_NAME": "Handler-c88a8b71",
            "WING_TARGET": "tf-aws"
          }
        },
        "function_name": "Handler-c88a8b71",
        "handler": "index.handler",
        "publish": true,
        "role": "${aws_iam_role.root_testinnerinflightclasscaptureimmutable_Handler_IamRole_EC2815FE.arn}",
        "runtime": "nodejs18.x",
        "s3_bucket": "${aws_s3_bucket.root_Code_02F3C603.bucket}",
        "s3_key": "${aws_s3_object.root_testinnerinflightclasscaptureimmutable_Handler_S3Object_BD655752.key}",
        "timeout": 30,
        "vpc_config": {
          "security_group_ids": [],
          "subnet_ids": []
        }
      }
    },
    "aws_s3_bucket": {
      "root_Code_02F3C603": {
        "//": {
          "metadata": {
            "path": "root/Default/Code",
            "uniqueId": "root_Code_02F3C603"
          }
        },
        "bucket_prefix": "code-c84a50b1-"
      }
    },
    "aws_s3_object": {
      "root_testinnerinflightclasscaptureimmutable_Handler_S3Object_BD655752": {
        "//": {
          "metadata": {
            "path": "root/Default/Default/test:inner inflight class capture immutable/Handler/S3Object",
            "uniqueId": "root_testinnerinflightclasscaptureimmutable_Handler_S3Object_BD655752"
          }
        },
        "bucket": "${aws_s3_bucket.root_Code_02F3C603.bucket}",
        "key": "<ASSET_KEY>",
        "source": "<ASSET_SOURCE>"
      }
    }
  }
}
```

## preflight.js
```js
const $stdlib = require('@winglang/sdk');
const $outdir = process.env.WING_SYNTH_DIR ?? ".";
const std = $stdlib.std;
const $wing_is_test = process.env.WING_IS_TEST === "true";
const $AppBase = $stdlib.core.App.for(process.env.WING_TARGET);
const cloud = require('@winglang/sdk').cloud;
class $Root extends $stdlib.std.Resource {
  constructor(scope, id) {
    super(scope, id);
    class $Closure1 extends $stdlib.std.Resource {
      constructor(scope, id, ) {
        super(scope, id);
        this._addInflightOps("handle");
        this.display.hidden = true;
      }
      static _toInflightType(context) {
        return $stdlib.core.NodeJsCode.fromInline(`
          require("./inflight.$Closure1.js")({ 
          })
        `);
      }
      _toInflight() {
        return $stdlib.core.NodeJsCode.fromInline(`
          (await (async () => {
            const client = new (${$Closure1._toInflightType(this).text})({
            });
            if (client.$inflight_init) { await client.$inflight_init(); }
            return client;
          })())
        `);
      }
    }
    this.node.root.new("@winglang/sdk.std.Test",std.Test,this,"test:inner inflight class capture immutable",new $Closure1(this,"$Closure1"));
  }
}
class $App extends $AppBase {
  constructor() {
    super({ outdir: $outdir, name: "inflight_class_inner_capture_mutable", plugins: $plugins, isTestEnvironment: $wing_is_test });
    if ($wing_is_test) {
      new $Root(this, "env0");
      const $test_runner = this.testRunner;
      const $tests = $test_runner.findTests();
      for (let $i = 1; $i < $tests.length; $i++) {
        new $Root(this, "env" + $i);
      }
    } else {
      new $Root(this, "Default");
    }
  }
}
new $App().synth();

```
<|MERGE_RESOLUTION|>--- conflicted
+++ resolved
@@ -13,14 +13,6 @@
       {((cond) => {if (!cond) throw new Error("assertion failed: new Inner().dang() == 11")})(((await new Inner().dang()) === 11))};
       {((cond) => {if (!cond) throw new Error("assertion failed: y.at(1) == 2")})(((await y.at(1)) === 2))};
       {((cond) => {if (!cond) throw new Error("assertion failed: i == 10")})((i === 10))};
-<<<<<<< HEAD
-    }
-    constructor({  }) {
-      const $obj = (...args) => this.handle(...args);
-      Object.setPrototypeOf($obj, this);
-      return $obj;
-=======
->>>>>>> 4adf9de4
     }
   }
   return $Closure1;
