# [bucket_keys.w](../../../../../examples/tests/valid/bucket_keys.w) | compile | tf-aws

## inflight.$Closure1.js
```js
module.exports = function({ $b }) {
  class $Closure1 {
    async $inflight_init()  {
    }
    async handle()  {
      (await b.put("foo","text"));
      (await b.put("foo/","text"));
      (await b.put("foo/bar","text"));
      (await b.put("foo/bar/","text"));
      (await b.put("foo/bar/baz","text"));
      const objs = (await b.list());
      {((cond) => {if (!cond) throw new Error("assertion failed: objs.at(0) == \"foo\"")})(((await objs.at(0)) === "foo"))};
      {((cond) => {if (!cond) throw new Error("assertion failed: objs.at(1) == \"foo/\"")})(((await objs.at(1)) === "foo/"))};
      {((cond) => {if (!cond) throw new Error("assertion failed: objs.at(2) == \"foo/bar\"")})(((await objs.at(2)) === "foo/bar"))};
      {((cond) => {if (!cond) throw new Error("assertion failed: objs.at(3) == \"foo/bar/\"")})(((await objs.at(3)) === "foo/bar/"))};
      {((cond) => {if (!cond) throw new Error("assertion failed: objs.at(4) == \"foo/bar/baz\"")})(((await objs.at(4)) === "foo/bar/baz"))};
<<<<<<< HEAD
    }
    constructor({  }) {
      const $obj = (...args) => this.handle(...args);
      Object.setPrototypeOf($obj, this);
      return $obj;
=======
>>>>>>> 4adf9de4
    }
  }
  return $Closure1;
}

```

## main.tf.json
```json
{
  "//": {
    "metadata": {
      "backend": "local",
      "stackName": "root",
      "version": "0.15.2"
    },
    "outputs": {
      "root": {
        "Default": {
          "cloud.TestRunner": {
            "TestFunctionArns": "WING_TEST_RUNNER_FUNCTION_ARNS"
          }
        }
      }
    }
  },
  "output": {
    "WING_TEST_RUNNER_FUNCTION_ARNS": {
      "value": "[[\"root/Default/Default/test:test\",\"${aws_lambda_function.root_testtest_Handler_046C3415.arn}\"]]"
    }
  },
  "provider": {
    "aws": [
      {}
    ]
  },
  "resource": {
    "aws_iam_role": {
      "root_testtest_Handler_IamRole_6C1728D1": {
        "//": {
          "metadata": {
            "path": "root/Default/Default/test:test/Handler/IamRole",
            "uniqueId": "root_testtest_Handler_IamRole_6C1728D1"
          }
        },
        "assume_role_policy": "{\"Version\":\"2012-10-17\",\"Statement\":[{\"Action\":\"sts:AssumeRole\",\"Principal\":{\"Service\":\"lambda.amazonaws.com\"},\"Effect\":\"Allow\"}]}"
      }
    },
    "aws_iam_role_policy": {
      "root_testtest_Handler_IamRolePolicy_65A1D8BE": {
        "//": {
          "metadata": {
            "path": "root/Default/Default/test:test/Handler/IamRolePolicy",
            "uniqueId": "root_testtest_Handler_IamRolePolicy_65A1D8BE"
          }
        },
        "policy": "{\"Version\":\"2012-10-17\",\"Statement\":[{\"Action\":[\"s3:PutObject*\",\"s3:Abort*\"],\"Resource\":[\"${aws_s3_bucket.root_cloudBucket_4F3C4F53.arn}\",\"${aws_s3_bucket.root_cloudBucket_4F3C4F53.arn}/*\"],\"Effect\":\"Allow\"},{\"Action\":[\"s3:GetObject*\",\"s3:GetBucket*\",\"s3:List*\"],\"Resource\":[\"${aws_s3_bucket.root_cloudBucket_4F3C4F53.arn}\",\"${aws_s3_bucket.root_cloudBucket_4F3C4F53.arn}/*\"],\"Effect\":\"Allow\"}]}",
        "role": "${aws_iam_role.root_testtest_Handler_IamRole_6C1728D1.name}"
      }
    },
    "aws_iam_role_policy_attachment": {
      "root_testtest_Handler_IamRolePolicyAttachment_3716AC26": {
        "//": {
          "metadata": {
            "path": "root/Default/Default/test:test/Handler/IamRolePolicyAttachment",
            "uniqueId": "root_testtest_Handler_IamRolePolicyAttachment_3716AC26"
          }
        },
        "policy_arn": "arn:aws:iam::aws:policy/service-role/AWSLambdaBasicExecutionRole",
        "role": "${aws_iam_role.root_testtest_Handler_IamRole_6C1728D1.name}"
      }
    },
    "aws_lambda_function": {
      "root_testtest_Handler_046C3415": {
        "//": {
          "metadata": {
            "path": "root/Default/Default/test:test/Handler/Default",
            "uniqueId": "root_testtest_Handler_046C3415"
          }
        },
        "environment": {
          "variables": {
            "BUCKET_NAME_d755b447": "${aws_s3_bucket.root_cloudBucket_4F3C4F53.bucket}",
            "BUCKET_NAME_d755b447_IS_PUBLIC": "false",
            "WING_FUNCTION_NAME": "Handler-c8f4f2a1",
            "WING_TARGET": "tf-aws"
          }
        },
        "function_name": "Handler-c8f4f2a1",
        "handler": "index.handler",
        "publish": true,
        "role": "${aws_iam_role.root_testtest_Handler_IamRole_6C1728D1.arn}",
        "runtime": "nodejs18.x",
        "s3_bucket": "${aws_s3_bucket.root_Code_02F3C603.bucket}",
        "s3_key": "${aws_s3_object.root_testtest_Handler_S3Object_71CD07AC.key}",
        "timeout": 30,
        "vpc_config": {
          "security_group_ids": [],
          "subnet_ids": []
        }
      }
    },
    "aws_s3_bucket": {
      "root_Code_02F3C603": {
        "//": {
          "metadata": {
            "path": "root/Default/Code",
            "uniqueId": "root_Code_02F3C603"
          }
        },
        "bucket_prefix": "code-c84a50b1-"
      },
      "root_cloudBucket_4F3C4F53": {
        "//": {
          "metadata": {
            "path": "root/Default/Default/cloud.Bucket/Default",
            "uniqueId": "root_cloudBucket_4F3C4F53"
          }
        },
        "bucket_prefix": "cloud-bucket-c87175e7-",
        "force_destroy": false
      }
    },
    "aws_s3_bucket_public_access_block": {
      "root_cloudBucket_PublicAccessBlock_319C1C2E": {
        "//": {
          "metadata": {
            "path": "root/Default/Default/cloud.Bucket/PublicAccessBlock",
            "uniqueId": "root_cloudBucket_PublicAccessBlock_319C1C2E"
          }
        },
        "block_public_acls": true,
        "block_public_policy": true,
        "bucket": "${aws_s3_bucket.root_cloudBucket_4F3C4F53.bucket}",
        "ignore_public_acls": true,
        "restrict_public_buckets": true
      }
    },
    "aws_s3_bucket_server_side_encryption_configuration": {
      "root_cloudBucket_Encryption_8ED0CD9C": {
        "//": {
          "metadata": {
            "path": "root/Default/Default/cloud.Bucket/Encryption",
            "uniqueId": "root_cloudBucket_Encryption_8ED0CD9C"
          }
        },
        "bucket": "${aws_s3_bucket.root_cloudBucket_4F3C4F53.bucket}",
        "rule": [
          {
            "apply_server_side_encryption_by_default": {
              "sse_algorithm": "AES256"
            }
          }
        ]
      }
    },
    "aws_s3_object": {
      "root_testtest_Handler_S3Object_71CD07AC": {
        "//": {
          "metadata": {
            "path": "root/Default/Default/test:test/Handler/S3Object",
            "uniqueId": "root_testtest_Handler_S3Object_71CD07AC"
          }
        },
        "bucket": "${aws_s3_bucket.root_Code_02F3C603.bucket}",
        "key": "<ASSET_KEY>",
        "source": "<ASSET_SOURCE>"
      }
    }
  }
}
```

## preflight.js
```js
const $stdlib = require('@winglang/sdk');
const $outdir = process.env.WING_SYNTH_DIR ?? ".";
const std = $stdlib.std;
const $wing_is_test = process.env.WING_IS_TEST === "true";
const $AppBase = $stdlib.core.App.for(process.env.WING_TARGET);
const cloud = require('@winglang/sdk').cloud;
class $Root extends $stdlib.std.Resource {
  constructor(scope, id) {
    super(scope, id);
    class $Closure1 extends $stdlib.std.Resource {
      constructor(scope, id, ) {
        super(scope, id);
        this._addInflightOps("handle");
        this.display.hidden = true;
      }
      static _toInflightType(context) {
        const $b = context._lift(b, ["put", "put", "put", "put", "put", "list"]);
        return $stdlib.core.NodeJsCode.fromInline(`
          require("./inflight.$Closure1.js")({ 
            $b: ${$b},
          })
        `);
      }
      _toInflight() {
        return $stdlib.core.NodeJsCode.fromInline(`
          (await (async () => {
            const client = new (${$Closure1._toInflightType(this).text})({
            });
            if (client.$inflight_init) { await client.$inflight_init(); }
            return client;
          })())
        `);
      }
      _registerBind(host, ops) {
        if (ops.includes("handle")) {
          $Closure1._registerBindObject(b, host, ["put", "put", "put", "put", "put", "list"]);
        }
        super._registerBind(host, ops);
      }
    }
    const b = this.node.root.newAbstract("@winglang/sdk.cloud.Bucket",this,"cloud.Bucket");
    this.node.root.new("@winglang/sdk.std.Test",std.Test,this,"test:test",new $Closure1(this,"$Closure1"));
  }
}
class $App extends $AppBase {
  constructor() {
    super({ outdir: $outdir, name: "bucket_keys", plugins: $plugins, isTestEnvironment: $wing_is_test });
    if ($wing_is_test) {
      new $Root(this, "env0");
      const $test_runner = this.testRunner;
      const $tests = $test_runner.findTests();
      for (let $i = 1; $i < $tests.length; $i++) {
        new $Root(this, "env" + $i);
      }
    } else {
      new $Root(this, "Default");
    }
  }
}
new $App().synth();

```
<|MERGE_RESOLUTION|>--- conflicted
+++ resolved
@@ -18,14 +18,6 @@
       {((cond) => {if (!cond) throw new Error("assertion failed: objs.at(2) == \"foo/bar\"")})(((await objs.at(2)) === "foo/bar"))};
       {((cond) => {if (!cond) throw new Error("assertion failed: objs.at(3) == \"foo/bar/\"")})(((await objs.at(3)) === "foo/bar/"))};
       {((cond) => {if (!cond) throw new Error("assertion failed: objs.at(4) == \"foo/bar/baz\"")})(((await objs.at(4)) === "foo/bar/baz"))};
-<<<<<<< HEAD
-    }
-    constructor({  }) {
-      const $obj = (...args) => this.handle(...args);
-      Object.setPrototypeOf($obj, this);
-      return $obj;
-=======
->>>>>>> 4adf9de4
     }
   }
   return $Closure1;
