# [construct-base.w](../../../../../examples/tests/valid/construct-base.w) | compile | tf-aws

## inflight.WingResource.js
```js
module.exports = function({  }) {
  class WingResource {
    constructor({  }) {
    }
    async $inflight_init()  {
    }
  }
  return WingResource;
}

```

## main.tf.json
```json
{
  "//": {
    "metadata": {
      "backend": "local",
      "stackName": "root",
      "version": "0.15.2"
    },
    "outputs": {
      "root": {
        "Default": {
          "cloud.TestRunner": {
            "TestFunctionArns": "WING_TEST_RUNNER_FUNCTION_ARNS"
          }
        }
      }
    }
  },
  "output": {
    "WING_TEST_RUNNER_FUNCTION_ARNS": {
      "value": "[]"
    }
  },
  "provider": {
    "aws": [
      {}
    ]
  },
  "resource": {
    "aws_sqs_queue": {
      "root_awssqsQueueSqsQueue_47BDCAE4": {
        "//": {
          "metadata": {
            "path": "root/Default/Default/aws.sqsQueue.SqsQueue",
            "uniqueId": "root_awssqsQueueSqsQueue_47BDCAE4"
          }
        }
      }
    }
  }
}
```

## preflight.js
```js
const $stdlib = require('@winglang/sdk');
const $outdir = process.env.WING_SYNTH_DIR ?? ".";
const std = $stdlib.std;
const $wing_is_test = process.env.WING_IS_TEST === "true";
const $AppBase = $stdlib.core.App.for(process.env.WING_TARGET);
const cloud = require('@winglang/sdk').cloud;
const cx = require("constructs");
const aws = require("@cdktf/provider-aws");
class $Root extends $stdlib.std.Resource {
  constructor(scope, id) {
    super(scope, id);
    class WingResource extends $stdlib.std.Resource {
      constructor(scope, id, ) {
        super(scope, id);
<<<<<<< HEAD
        this._addInflightOps("$inflight_init");
        const __parent_this = this;
=======
>>>>>>> ecef3d6b
        {console.log(`my id is ${this.node.id}`)};
      }
      static _toInflightType(context) {
        return $stdlib.core.NodeJsCode.fromInline(`
          require("./inflight.WingResource.js")({
          })
        `);
      }
      _toInflight() {
        return $stdlib.core.NodeJsCode.fromInline(`
          (await (async () => {
            const WingResourceClient = ${WingResource._toInflightType(this).text};
            const client = new WingResourceClient({
            });
            if (client.$inflight_init) { await client.$inflight_init(); }
            return client;
          })())
        `);
      }
    }
    const getPath =  (c) =>  {
      return c.node.path;
    }
    ;
    const getDisplayName =  (r) =>  {
      return r.display.title;
    }
    ;
    const q = this.node.root.new("@cdktf/provider-aws.sqsQueue.SqsQueue",aws.sqsQueue.SqsQueue,this,"aws.sqsQueue.SqsQueue");
    const wr = new WingResource(this,"WingResource");
    const another_resource = wr;
    {console.log(`path of sqs.queue: ${(getPath(q))}`)};
    {console.log(`path of wing resource: ${(getPath(wr))}`)};
    const title = ((getDisplayName(wr)) ?? "no display name");
    {console.log(`display name of wing resource: ${title}`)};
  }
}
class $App extends $AppBase {
  constructor() {
    super({ outdir: $outdir, name: "construct-base", plugins: $plugins, isTestEnvironment: $wing_is_test });
    if ($wing_is_test) {
      new $Root(this, "env0");
      const $test_runner = this.testRunner;
      const $tests = $test_runner.findTests();
      for (let $i = 1; $i < $tests.length; $i++) {
        new $Root(this, "env" + $i);
      }
    } else {
      new $Root(this, "Default");
    }
  }
}
new $App().synth();

```
<|MERGE_RESOLUTION|>--- conflicted
+++ resolved
@@ -74,11 +74,6 @@
     class WingResource extends $stdlib.std.Resource {
       constructor(scope, id, ) {
         super(scope, id);
-<<<<<<< HEAD
-        this._addInflightOps("$inflight_init");
-        const __parent_this = this;
-=======
->>>>>>> ecef3d6b
         {console.log(`my id is ${this.node.id}`)};
       }
       static _toInflightType(context) {
