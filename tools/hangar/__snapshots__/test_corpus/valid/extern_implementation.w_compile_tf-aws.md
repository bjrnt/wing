--- conflicted
+++ resolved
@@ -63,11 +63,6 @@
       const uuid = (await Foo.getUuid());
       {((cond) => {if (!cond) throw new Error("assertion failed: uuid.length == 36")})((uuid.length === 36))};
       {((cond) => {if (!cond) throw new Error("assertion failed: Foo.getData() == \"Cool data!\"")})(((await Foo.getData()) === "Cool data!"))};
-<<<<<<< HEAD
-    }
-    constructor({  }) {
-=======
->>>>>>> 4adf9de4
     }
   }
   return Foo;
