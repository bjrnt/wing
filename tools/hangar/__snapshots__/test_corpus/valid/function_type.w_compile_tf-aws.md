--- conflicted
+++ resolved
@@ -44,20 +44,11 @@
   class C {
     constructor({  }) {
     }
-<<<<<<< HEAD
+    async $inflight_init()  {
+    }
     async my_method3(x)  {
     }
     async my_method4(x)  {
-    }
-    async $inflight_init()  {
-      const __parent_this = this;
-=======
-    async $inflight_init()  {
-    }
-    async my_method3(x)  {
-    }
-    async my_method4(x)  {
->>>>>>> ecef3d6b
     }
   }
   return C;
@@ -158,12 +149,7 @@
     class C extends $stdlib.std.Resource {
       constructor(scope, id, ) {
         super(scope, id);
-<<<<<<< HEAD
-        this._addInflightOps("my_method3", "my_method4", "$inflight_init");
-        const __parent_this = this;
-=======
         this._addInflightOps("my_method3", "my_method4");
->>>>>>> ecef3d6b
       }
        my_method(x)  {
       }
