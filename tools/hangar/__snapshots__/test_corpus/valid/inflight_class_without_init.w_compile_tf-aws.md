--- conflicted
+++ resolved
@@ -167,11 +167,6 @@
     class Foo extends $stdlib.std.Resource {
       constructor(scope, id, ) {
         super(scope, id);
-<<<<<<< HEAD
-        this._addInflightOps("constructor");
-        const __parent_this = this;
-=======
->>>>>>> ecef3d6b
       }
       static _toInflightType(context) {
         return $stdlib.core.NodeJsCode.fromInline(`
