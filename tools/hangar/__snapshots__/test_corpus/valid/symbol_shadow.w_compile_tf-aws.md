# [symbol_shadow.w](../../../../../examples/tests/valid/symbol_shadow.w) | compile | tf-aws

## inflight.$Closure1.js
```js
module.exports = function({ s }) {
  class $Closure1 {
    constructor({  }) {
      const $obj = (...args) => this.handle(...args);
      Object.setPrototypeOf($obj, this);
      return $obj;
    }
    async handle()  {
      {((cond) => {if (!cond) throw new Error(`assertion failed: '(s === "inner")'`)})((s === "inner"))};
    }
    async $inflight_init()  {
    }
  }
  return $Closure1;
}

```

## inflight.$Closure2.js
```js
module.exports = function({ s }) {
  class $Closure2 {
    constructor({  }) {
      const $obj = (...args) => this.handle(...args);
      Object.setPrototypeOf($obj, this);
      return $obj;
    }
    async handle()  {
      {((cond) => {if (!cond) throw new Error(`assertion failed: '(s === "inResource")'`)})((s === "inResource"))};
    }
    async $inflight_init()  {
    }
  }
  return $Closure2;
}

```

## inflight.$Closure3.js
```js
module.exports = function({ s }) {
  class $Closure3 {
    constructor({  }) {
      const $obj = (...args) => this.handle(...args);
      Object.setPrototypeOf($obj, this);
      return $obj;
    }
    async handle()  {
      {((cond) => {if (!cond) throw new Error(`assertion failed: '(s === "top")'`)})((s === "top"))};
    }
    async $inflight_init()  {
    }
  }
  return $Closure3;
}

```

## inflight.$Closure4.js
```js
module.exports = function({  }) {
  class $Closure4 {
    constructor({  }) {
      const $obj = (...args) => this.handle(...args);
      Object.setPrototypeOf($obj, this);
      return $obj;
    }
    async handle()  {
      const s = "insideInflight";
      {((cond) => {if (!cond) throw new Error(`assertion failed: '(s === "insideInflight")'`)})((s === "insideInflight"))};
    }
    async $inflight_init()  {
    }
  }
  return $Closure4;
}

```

## inflight.A.js
```js
module.exports = function({  }) {
  class A {
    constructor({  }) {
    }
    async $inflight_init()  {
    }
  }
  return A;
}

```

## main.tf.json
```json
{
  "//": {
    "metadata": {
      "backend": "local",
      "stackName": "root",
      "version": "0.15.2"
    },
    "outputs": {
      "root": {
        "Default": {
          "cloud.TestRunner": {
            "TestFunctionArns": "WING_TEST_RUNNER_FUNCTION_ARNS"
          }
        }
      }
    }
  },
  "output": {
    "WING_TEST_RUNNER_FUNCTION_ARNS": {
      "value": "[[\"root/Default/Default/test:inflight nested should not capture the shadowed var\",\"${aws_lambda_function.root_testinflightnestedshouldnotcapturetheshadowedvar_Handler_2C79484F.arn}\"],[\"root/Default/Default/A/test:inflight in resource should capture the right scoped var\",\"${aws_lambda_function.root_A_testinflightinresourceshouldcapturetherightscopedvar_Handler_2930F157.arn}\"],[\"root/Default/Default/test:inflight on top should capture top\",\"${aws_lambda_function.root_testinflightontopshouldcapturetop_Handler_873D3B44.arn}\"],[\"root/Default/Default/test:insideInflight should capture the right scope\",\"${aws_lambda_function.root_testinsideInflightshouldcapturetherightscope_Handler_545DD24C.arn}\"]]"
    }
  },
  "provider": {
    "aws": [
      {}
    ]
  },
  "resource": {
    "aws_iam_role": {
      "root_A_testinflightinresourceshouldcapturetherightscopedvar_Handler_IamRole_D7DE3B7A": {
        "//": {
          "metadata": {
            "path": "root/Default/Default/A/test:inflight in resource should capture the right scoped var/Handler/IamRole",
            "uniqueId": "root_A_testinflightinresourceshouldcapturetherightscopedvar_Handler_IamRole_D7DE3B7A"
          }
        },
        "assume_role_policy": "{\"Version\":\"2012-10-17\",\"Statement\":[{\"Action\":\"sts:AssumeRole\",\"Principal\":{\"Service\":\"lambda.amazonaws.com\"},\"Effect\":\"Allow\"}]}"
      },
      "root_testinflightnestedshouldnotcapturetheshadowedvar_Handler_IamRole_5B6FFB06": {
        "//": {
          "metadata": {
            "path": "root/Default/Default/test:inflight nested should not capture the shadowed var/Handler/IamRole",
            "uniqueId": "root_testinflightnestedshouldnotcapturetheshadowedvar_Handler_IamRole_5B6FFB06"
          }
        },
        "assume_role_policy": "{\"Version\":\"2012-10-17\",\"Statement\":[{\"Action\":\"sts:AssumeRole\",\"Principal\":{\"Service\":\"lambda.amazonaws.com\"},\"Effect\":\"Allow\"}]}"
      },
      "root_testinflightontopshouldcapturetop_Handler_IamRole_E03A05A3": {
        "//": {
          "metadata": {
            "path": "root/Default/Default/test:inflight on top should capture top/Handler/IamRole",
            "uniqueId": "root_testinflightontopshouldcapturetop_Handler_IamRole_E03A05A3"
          }
        },
        "assume_role_policy": "{\"Version\":\"2012-10-17\",\"Statement\":[{\"Action\":\"sts:AssumeRole\",\"Principal\":{\"Service\":\"lambda.amazonaws.com\"},\"Effect\":\"Allow\"}]}"
      },
      "root_testinsideInflightshouldcapturetherightscope_Handler_IamRole_A68B21D4": {
        "//": {
          "metadata": {
            "path": "root/Default/Default/test:insideInflight should capture the right scope/Handler/IamRole",
            "uniqueId": "root_testinsideInflightshouldcapturetherightscope_Handler_IamRole_A68B21D4"
          }
        },
        "assume_role_policy": "{\"Version\":\"2012-10-17\",\"Statement\":[{\"Action\":\"sts:AssumeRole\",\"Principal\":{\"Service\":\"lambda.amazonaws.com\"},\"Effect\":\"Allow\"}]}"
      }
    },
    "aws_iam_role_policy": {
      "root_A_testinflightinresourceshouldcapturetherightscopedvar_Handler_IamRolePolicy_3007FE65": {
        "//": {
          "metadata": {
            "path": "root/Default/Default/A/test:inflight in resource should capture the right scoped var/Handler/IamRolePolicy",
            "uniqueId": "root_A_testinflightinresourceshouldcapturetherightscopedvar_Handler_IamRolePolicy_3007FE65"
          }
        },
        "policy": "{\"Version\":\"2012-10-17\",\"Statement\":[{\"Effect\":\"Allow\",\"Action\":\"none:null\",\"Resource\":\"*\"}]}",
        "role": "${aws_iam_role.root_A_testinflightinresourceshouldcapturetherightscopedvar_Handler_IamRole_D7DE3B7A.name}"
      },
      "root_testinflightnestedshouldnotcapturetheshadowedvar_Handler_IamRolePolicy_FC48F6E8": {
        "//": {
          "metadata": {
            "path": "root/Default/Default/test:inflight nested should not capture the shadowed var/Handler/IamRolePolicy",
            "uniqueId": "root_testinflightnestedshouldnotcapturetheshadowedvar_Handler_IamRolePolicy_FC48F6E8"
          }
        },
        "policy": "{\"Version\":\"2012-10-17\",\"Statement\":[{\"Effect\":\"Allow\",\"Action\":\"none:null\",\"Resource\":\"*\"}]}",
        "role": "${aws_iam_role.root_testinflightnestedshouldnotcapturetheshadowedvar_Handler_IamRole_5B6FFB06.name}"
      },
      "root_testinflightontopshouldcapturetop_Handler_IamRolePolicy_43EAFC9C": {
        "//": {
          "metadata": {
            "path": "root/Default/Default/test:inflight on top should capture top/Handler/IamRolePolicy",
            "uniqueId": "root_testinflightontopshouldcapturetop_Handler_IamRolePolicy_43EAFC9C"
          }
        },
        "policy": "{\"Version\":\"2012-10-17\",\"Statement\":[{\"Effect\":\"Allow\",\"Action\":\"none:null\",\"Resource\":\"*\"}]}",
        "role": "${aws_iam_role.root_testinflightontopshouldcapturetop_Handler_IamRole_E03A05A3.name}"
      },
      "root_testinsideInflightshouldcapturetherightscope_Handler_IamRolePolicy_B5DC5F07": {
        "//": {
          "metadata": {
            "path": "root/Default/Default/test:insideInflight should capture the right scope/Handler/IamRolePolicy",
            "uniqueId": "root_testinsideInflightshouldcapturetherightscope_Handler_IamRolePolicy_B5DC5F07"
          }
        },
        "policy": "{\"Version\":\"2012-10-17\",\"Statement\":[{\"Effect\":\"Allow\",\"Action\":\"none:null\",\"Resource\":\"*\"}]}",
        "role": "${aws_iam_role.root_testinsideInflightshouldcapturetherightscope_Handler_IamRole_A68B21D4.name}"
      }
    },
    "aws_iam_role_policy_attachment": {
      "root_A_testinflightinresourceshouldcapturetherightscopedvar_Handler_IamRolePolicyAttachment_C898816D": {
        "//": {
          "metadata": {
            "path": "root/Default/Default/A/test:inflight in resource should capture the right scoped var/Handler/IamRolePolicyAttachment",
            "uniqueId": "root_A_testinflightinresourceshouldcapturetherightscopedvar_Handler_IamRolePolicyAttachment_C898816D"
          }
        },
        "policy_arn": "arn:aws:iam::aws:policy/service-role/AWSLambdaBasicExecutionRole",
        "role": "${aws_iam_role.root_A_testinflightinresourceshouldcapturetherightscopedvar_Handler_IamRole_D7DE3B7A.name}"
      },
      "root_testinflightnestedshouldnotcapturetheshadowedvar_Handler_IamRolePolicyAttachment_22C793F4": {
        "//": {
          "metadata": {
            "path": "root/Default/Default/test:inflight nested should not capture the shadowed var/Handler/IamRolePolicyAttachment",
            "uniqueId": "root_testinflightnestedshouldnotcapturetheshadowedvar_Handler_IamRolePolicyAttachment_22C793F4"
          }
        },
        "policy_arn": "arn:aws:iam::aws:policy/service-role/AWSLambdaBasicExecutionRole",
        "role": "${aws_iam_role.root_testinflightnestedshouldnotcapturetheshadowedvar_Handler_IamRole_5B6FFB06.name}"
      },
      "root_testinflightontopshouldcapturetop_Handler_IamRolePolicyAttachment_28E2F460": {
        "//": {
          "metadata": {
            "path": "root/Default/Default/test:inflight on top should capture top/Handler/IamRolePolicyAttachment",
            "uniqueId": "root_testinflightontopshouldcapturetop_Handler_IamRolePolicyAttachment_28E2F460"
          }
        },
        "policy_arn": "arn:aws:iam::aws:policy/service-role/AWSLambdaBasicExecutionRole",
        "role": "${aws_iam_role.root_testinflightontopshouldcapturetop_Handler_IamRole_E03A05A3.name}"
      },
      "root_testinsideInflightshouldcapturetherightscope_Handler_IamRolePolicyAttachment_99838FF4": {
        "//": {
          "metadata": {
            "path": "root/Default/Default/test:insideInflight should capture the right scope/Handler/IamRolePolicyAttachment",
            "uniqueId": "root_testinsideInflightshouldcapturetherightscope_Handler_IamRolePolicyAttachment_99838FF4"
          }
        },
        "policy_arn": "arn:aws:iam::aws:policy/service-role/AWSLambdaBasicExecutionRole",
        "role": "${aws_iam_role.root_testinsideInflightshouldcapturetherightscope_Handler_IamRole_A68B21D4.name}"
      }
    },
    "aws_lambda_function": {
      "root_A_testinflightinresourceshouldcapturetherightscopedvar_Handler_2930F157": {
        "//": {
          "metadata": {
            "path": "root/Default/Default/A/test:inflight in resource should capture the right scoped var/Handler/Default",
            "uniqueId": "root_A_testinflightinresourceshouldcapturetherightscopedvar_Handler_2930F157"
          }
        },
        "environment": {
          "variables": {
            "WING_FUNCTION_NAME": "Handler-c83cf74f",
            "WING_TARGET": "tf-aws"
          }
        },
        "function_name": "Handler-c83cf74f",
        "handler": "index.handler",
        "publish": true,
        "role": "${aws_iam_role.root_A_testinflightinresourceshouldcapturetherightscopedvar_Handler_IamRole_D7DE3B7A.arn}",
        "runtime": "nodejs18.x",
        "s3_bucket": "${aws_s3_bucket.root_Code_02F3C603.bucket}",
        "s3_key": "${aws_s3_object.root_A_testinflightinresourceshouldcapturetherightscopedvar_Handler_S3Object_4E0622FA.key}",
        "timeout": 30,
        "vpc_config": {
          "security_group_ids": [],
          "subnet_ids": []
        }
      },
      "root_testinflightnestedshouldnotcapturetheshadowedvar_Handler_2C79484F": {
        "//": {
          "metadata": {
            "path": "root/Default/Default/test:inflight nested should not capture the shadowed var/Handler/Default",
            "uniqueId": "root_testinflightnestedshouldnotcapturetheshadowedvar_Handler_2C79484F"
          }
        },
        "environment": {
          "variables": {
            "WING_FUNCTION_NAME": "Handler-c85de384",
            "WING_TARGET": "tf-aws"
          }
        },
        "function_name": "Handler-c85de384",
        "handler": "index.handler",
        "publish": true,
        "role": "${aws_iam_role.root_testinflightnestedshouldnotcapturetheshadowedvar_Handler_IamRole_5B6FFB06.arn}",
        "runtime": "nodejs18.x",
        "s3_bucket": "${aws_s3_bucket.root_Code_02F3C603.bucket}",
        "s3_key": "${aws_s3_object.root_testinflightnestedshouldnotcapturetheshadowedvar_Handler_S3Object_A14E3811.key}",
        "timeout": 30,
        "vpc_config": {
          "security_group_ids": [],
          "subnet_ids": []
        }
      },
      "root_testinflightontopshouldcapturetop_Handler_873D3B44": {
        "//": {
          "metadata": {
            "path": "root/Default/Default/test:inflight on top should capture top/Handler/Default",
            "uniqueId": "root_testinflightontopshouldcapturetop_Handler_873D3B44"
          }
        },
        "environment": {
          "variables": {
            "WING_FUNCTION_NAME": "Handler-c859340a",
            "WING_TARGET": "tf-aws"
          }
        },
        "function_name": "Handler-c859340a",
        "handler": "index.handler",
        "publish": true,
        "role": "${aws_iam_role.root_testinflightontopshouldcapturetop_Handler_IamRole_E03A05A3.arn}",
        "runtime": "nodejs18.x",
        "s3_bucket": "${aws_s3_bucket.root_Code_02F3C603.bucket}",
        "s3_key": "${aws_s3_object.root_testinflightontopshouldcapturetop_Handler_S3Object_FC7D5692.key}",
        "timeout": 30,
        "vpc_config": {
          "security_group_ids": [],
          "subnet_ids": []
        }
      },
      "root_testinsideInflightshouldcapturetherightscope_Handler_545DD24C": {
        "//": {
          "metadata": {
            "path": "root/Default/Default/test:insideInflight should capture the right scope/Handler/Default",
            "uniqueId": "root_testinsideInflightshouldcapturetherightscope_Handler_545DD24C"
          }
        },
        "environment": {
          "variables": {
            "WING_FUNCTION_NAME": "Handler-c83ad462",
            "WING_TARGET": "tf-aws"
          }
        },
        "function_name": "Handler-c83ad462",
        "handler": "index.handler",
        "publish": true,
        "role": "${aws_iam_role.root_testinsideInflightshouldcapturetherightscope_Handler_IamRole_A68B21D4.arn}",
        "runtime": "nodejs18.x",
        "s3_bucket": "${aws_s3_bucket.root_Code_02F3C603.bucket}",
        "s3_key": "${aws_s3_object.root_testinsideInflightshouldcapturetherightscope_Handler_S3Object_3F86975E.key}",
        "timeout": 30,
        "vpc_config": {
          "security_group_ids": [],
          "subnet_ids": []
        }
      }
    },
    "aws_s3_bucket": {
      "root_Code_02F3C603": {
        "//": {
          "metadata": {
            "path": "root/Default/Code",
            "uniqueId": "root_Code_02F3C603"
          }
        },
        "bucket_prefix": "code-c84a50b1-"
      }
    },
    "aws_s3_object": {
      "root_A_testinflightinresourceshouldcapturetherightscopedvar_Handler_S3Object_4E0622FA": {
        "//": {
          "metadata": {
            "path": "root/Default/Default/A/test:inflight in resource should capture the right scoped var/Handler/S3Object",
            "uniqueId": "root_A_testinflightinresourceshouldcapturetherightscopedvar_Handler_S3Object_4E0622FA"
          }
        },
        "bucket": "${aws_s3_bucket.root_Code_02F3C603.bucket}",
        "key": "<ASSET_KEY>",
        "source": "<ASSET_SOURCE>"
      },
      "root_testinflightnestedshouldnotcapturetheshadowedvar_Handler_S3Object_A14E3811": {
        "//": {
          "metadata": {
            "path": "root/Default/Default/test:inflight nested should not capture the shadowed var/Handler/S3Object",
            "uniqueId": "root_testinflightnestedshouldnotcapturetheshadowedvar_Handler_S3Object_A14E3811"
          }
        },
        "bucket": "${aws_s3_bucket.root_Code_02F3C603.bucket}",
        "key": "<ASSET_KEY>",
        "source": "<ASSET_SOURCE>"
      },
      "root_testinflightontopshouldcapturetop_Handler_S3Object_FC7D5692": {
        "//": {
          "metadata": {
            "path": "root/Default/Default/test:inflight on top should capture top/Handler/S3Object",
            "uniqueId": "root_testinflightontopshouldcapturetop_Handler_S3Object_FC7D5692"
          }
        },
        "bucket": "${aws_s3_bucket.root_Code_02F3C603.bucket}",
        "key": "<ASSET_KEY>",
        "source": "<ASSET_SOURCE>"
      },
      "root_testinsideInflightshouldcapturetherightscope_Handler_S3Object_3F86975E": {
        "//": {
          "metadata": {
            "path": "root/Default/Default/test:insideInflight should capture the right scope/Handler/S3Object",
            "uniqueId": "root_testinsideInflightshouldcapturetherightscope_Handler_S3Object_3F86975E"
          }
        },
        "bucket": "${aws_s3_bucket.root_Code_02F3C603.bucket}",
        "key": "<ASSET_KEY>",
        "source": "<ASSET_SOURCE>"
      }
    }
  }
}
```

## preflight.js
```js
const $stdlib = require('@winglang/sdk');
const $outdir = process.env.WING_SYNTH_DIR ?? ".";
const std = $stdlib.std;
const $wing_is_test = process.env.WING_IS_TEST === "true";
const $AppBase = $stdlib.core.App.for(process.env.WING_TARGET);
const cloud = require('@winglang/sdk').cloud;
class $Root extends $stdlib.std.Resource {
  constructor(scope, id) {
    super(scope, id);
    class A extends $stdlib.std.Resource {
      constructor(scope, id, ) {
        super(scope, id);
<<<<<<< HEAD
        this._addInflightOps("$inflight_init");
        const __parent_this = this;
=======
>>>>>>> ecef3d6b
        const s = "inResource";
        {((cond) => {if (!cond) throw new Error(`assertion failed: '(s === "inResource")'`)})((s === "inResource"))};
        const __parent_this_2 = this;
        class $Closure2 extends $stdlib.std.Resource {
          constructor(scope, id, ) {
            super(scope, id);
            this._addInflightOps("handle", "$inflight_init");
            this.display.hidden = true;
          }
          static _toInflightType(context) {
            return $stdlib.core.NodeJsCode.fromInline(`
              require("./inflight.$Closure2.js")({
                s: ${context._lift(s, [""])},
              })
            `);
          }
          _toInflight() {
            return $stdlib.core.NodeJsCode.fromInline(`
              (await (async () => {
                const $Closure2Client = ${$Closure2._toInflightType(this).text};
                const client = new $Closure2Client({
                });
                if (client.$inflight_init) { await client.$inflight_init(); }
                return client;
              })())
            `);
          }
          _registerBind(host, ops) {
            if (ops.includes("$inflight_init")) {
              $Closure2._registerBindObject(s, host, [""]);
            }
            if (ops.includes("handle")) {
              $Closure2._registerBindObject(s, host, [""]);
            }
            super._registerBind(host, ops);
          }
        }
        this.node.root.new("@winglang/sdk.std.Test",std.Test,this,"test:inflight in resource should capture the right scoped var",new $Closure2(this,"$Closure2"));
      }
      static _toInflightType(context) {
        return $stdlib.core.NodeJsCode.fromInline(`
          require("./inflight.A.js")({
          })
        `);
      }
      _toInflight() {
        return $stdlib.core.NodeJsCode.fromInline(`
          (await (async () => {
            const AClient = ${A._toInflightType(this).text};
            const client = new AClient({
            });
            if (client.$inflight_init) { await client.$inflight_init(); }
            return client;
          })())
        `);
      }
    }
    class $Closure3 extends $stdlib.std.Resource {
      constructor(scope, id, ) {
        super(scope, id);
        this._addInflightOps("handle", "$inflight_init");
        this.display.hidden = true;
      }
      static _toInflightType(context) {
        return $stdlib.core.NodeJsCode.fromInline(`
          require("./inflight.$Closure3.js")({
            s: ${context._lift(s, [""])},
          })
        `);
      }
      _toInflight() {
        return $stdlib.core.NodeJsCode.fromInline(`
          (await (async () => {
            const $Closure3Client = ${$Closure3._toInflightType(this).text};
            const client = new $Closure3Client({
            });
            if (client.$inflight_init) { await client.$inflight_init(); }
            return client;
          })())
        `);
      }
      _registerBind(host, ops) {
        if (ops.includes("$inflight_init")) {
          $Closure3._registerBindObject(s, host, [""]);
        }
        if (ops.includes("handle")) {
          $Closure3._registerBindObject(s, host, [""]);
        }
        super._registerBind(host, ops);
      }
    }
    class $Closure4 extends $stdlib.std.Resource {
      constructor(scope, id, ) {
        super(scope, id);
        this._addInflightOps("handle", "$inflight_init");
        this.display.hidden = true;
      }
      static _toInflightType(context) {
        return $stdlib.core.NodeJsCode.fromInline(`
          require("./inflight.$Closure4.js")({
          })
        `);
      }
      _toInflight() {
        return $stdlib.core.NodeJsCode.fromInline(`
          (await (async () => {
            const $Closure4Client = ${$Closure4._toInflightType(this).text};
            const client = new $Closure4Client({
            });
            if (client.$inflight_init) { await client.$inflight_init(); }
            return client;
          })())
        `);
      }
    }
    const s = "top";
    if (true) {
      const s = "inner";
      {((cond) => {if (!cond) throw new Error(`assertion failed: '(s === "inner")'`)})((s === "inner"))};
      class $Closure1 extends $stdlib.std.Resource {
        constructor(scope, id, ) {
          super(scope, id);
          this._addInflightOps("handle", "$inflight_init");
          this.display.hidden = true;
        }
        static _toInflightType(context) {
          return $stdlib.core.NodeJsCode.fromInline(`
            require("./inflight.$Closure1.js")({
              s: ${context._lift(s, [""])},
            })
          `);
        }
        _toInflight() {
          return $stdlib.core.NodeJsCode.fromInline(`
            (await (async () => {
              const $Closure1Client = ${$Closure1._toInflightType(this).text};
              const client = new $Closure1Client({
              });
              if (client.$inflight_init) { await client.$inflight_init(); }
              return client;
            })())
          `);
        }
        _registerBind(host, ops) {
          if (ops.includes("$inflight_init")) {
            $Closure1._registerBindObject(s, host, [""]);
          }
          if (ops.includes("handle")) {
            $Closure1._registerBindObject(s, host, [""]);
          }
          super._registerBind(host, ops);
        }
      }
      this.node.root.new("@winglang/sdk.std.Test",std.Test,this,"test:inflight nested should not capture the shadowed var",new $Closure1(this,"$Closure1"));
    }
    {((cond) => {if (!cond) throw new Error(`assertion failed: '(s === "top")'`)})((s === "top"))};
    new A(this,"A");
    this.node.root.new("@winglang/sdk.std.Test",std.Test,this,"test:inflight on top should capture top",new $Closure3(this,"$Closure3"));
    this.node.root.new("@winglang/sdk.std.Test",std.Test,this,"test:insideInflight should capture the right scope",new $Closure4(this,"$Closure4"));
  }
}
class $App extends $AppBase {
  constructor() {
    super({ outdir: $outdir, name: "symbol_shadow", plugins: $plugins, isTestEnvironment: $wing_is_test });
    if ($wing_is_test) {
      new $Root(this, "env0");
      const $test_runner = this.testRunner;
      const $tests = $test_runner.findTests();
      for (let $i = 1; $i < $tests.length; $i++) {
        new $Root(this, "env" + $i);
      }
    } else {
      new $Root(this, "Default");
    }
  }
}
new $App().synth();

```
<|MERGE_RESOLUTION|>--- conflicted
+++ resolved
@@ -428,11 +428,6 @@
     class A extends $stdlib.std.Resource {
       constructor(scope, id, ) {
         super(scope, id);
-<<<<<<< HEAD
-        this._addInflightOps("$inflight_init");
-        const __parent_this = this;
-=======
->>>>>>> ecef3d6b
         const s = "inResource";
         {((cond) => {if (!cond) throw new Error(`assertion failed: '(s === "inResource")'`)})((s === "inResource"))};
         const __parent_this_2 = this;
