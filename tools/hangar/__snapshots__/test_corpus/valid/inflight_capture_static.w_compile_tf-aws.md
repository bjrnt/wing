# [inflight_capture_static.w](../../../../../examples/tests/valid/inflight_capture_static.w) | compile | tf-aws

## inflight.$Closure1.js
```js
module.exports = function({ Preflight }) {
  class $Closure1 {
    async $inflight_init()  {
    }
    async handle()  {
      {((cond) => {if (!cond) throw new Error("assertion failed: Preflight.staticMethod(123) == \"foo-123\"")})(((await Preflight.staticMethod(123)) === "foo-123"))};
    }
    constructor({  }) {
      const $obj = (...args) => this.handle(...args);
      Object.setPrototypeOf($obj, this);
      return $obj;
    }
<<<<<<< HEAD
=======
    async $inflight_init()  {
    }
    async handle()  {
      {((cond) => {if (!cond) throw new Error("assertion failed: Preflight.staticMethod(123) == \"foo-123\"")})(((await Preflight.staticMethod(123)) === "foo-123"))};
    }
>>>>>>> 4adf9de4
  }
  return $Closure1;
}

```

## inflight.$Closure2.js
```js
module.exports = function({ OuterInflight }) {
  class $Closure2 {
    async $inflight_init()  {
    }
    async handle()  {
      {((cond) => {if (!cond) throw new Error("assertion failed: OuterInflight.staticMethod(\"hello\") == 5")})(((await OuterInflight.staticMethod("hello")) === 5))};
    }
    constructor({  }) {
      const $obj = (...args) => this.handle(...args);
      Object.setPrototypeOf($obj, this);
      return $obj;
    }
<<<<<<< HEAD
=======
    async $inflight_init()  {
    }
    async handle()  {
      {((cond) => {if (!cond) throw new Error("assertion failed: OuterInflight.staticMethod(\"hello\") == 5")})(((await OuterInflight.staticMethod("hello")) === 5))};
    }
>>>>>>> 4adf9de4
  }
  return $Closure2;
}

```

## inflight.$Closure3.js
```js
module.exports = function({  }) {
  class $Closure3 {
    async $inflight_init()  {
    }
    async handle()  {
      const InnerInflight = require("./inflight.InnerInflight.js")({});
      {((cond) => {if (!cond) throw new Error("assertion failed: InnerInflight.staticMethod() == \"hello\"")})(((await InnerInflight.staticMethod()) === "hello"))};
<<<<<<< HEAD
    }
    constructor({  }) {
      const $obj = (...args) => this.handle(...args);
      Object.setPrototypeOf($obj, this);
      return $obj;
=======
>>>>>>> 4adf9de4
    }
  }
  return $Closure3;
}

```

## inflight.$Closure4.js
```js
module.exports = function({ util_Util }) {
  const util = {
    Util: util_Util,
  };
  
  class $Closure4 {
    async $inflight_init()  {
    }
    async handle()  {
      {
        const $IF_LET_VALUE = (await util.Util.tryEnv("WING_TARGET"));
        if ($IF_LET_VALUE != undefined) {
          const target = $IF_LET_VALUE;
          {console.log(String.raw({ raw: ["WING_TARGET=", ""] }, target))};
        }
        else {
          {((cond) => {if (!cond) throw new Error("assertion failed: false /* target not defined*/")})(false)};
        }
      }
    }
    constructor({  }) {
      const $obj = (...args) => this.handle(...args);
      Object.setPrototypeOf($obj, this);
      return $obj;
    }
  }
  return $Closure4;
}

```

## inflight.InnerInflight.js
```js
module.exports = function({  }) {
  class InnerInflight {
     constructor()  {
    }
    static async staticMethod()  {
      return "hello";
    }
  }
  return InnerInflight;
}

```

## inflight.OuterInflight.js
```js
module.exports = function({  }) {
  class OuterInflight {
     constructor()  {
    }
    static async staticMethod(b)  {
      return b.length;
    }
  }
  return OuterInflight;
}

```

## inflight.Preflight.js
```js
module.exports = function({  }) {
  class Preflight {
    async $inflight_init()  {
    }
    static async staticMethod(a)  {
      return String.raw({ raw: ["foo-", ""] }, a);
<<<<<<< HEAD
    }
    constructor({  }) {
=======
>>>>>>> 4adf9de4
    }
  }
  return Preflight;
}

```

## main.tf.json
```json
{
  "//": {
    "metadata": {
      "backend": "local",
      "stackName": "root",
      "version": "0.15.2"
    },
    "outputs": {
      "root": {
        "Default": {
          "cloud.TestRunner": {
            "TestFunctionArns": "WING_TEST_RUNNER_FUNCTION_ARNS"
          }
        }
      }
    }
  },
  "output": {
    "WING_TEST_RUNNER_FUNCTION_ARNS": {
      "value": "[[\"root/Default/Default/test:call static method of preflight\",\"${aws_lambda_function.root_testcallstaticmethodofpreflight_Handler_5B448807.arn}\"],[\"root/Default/Default/test:call static method of an outer inflight class\",\"${aws_lambda_function.root_testcallstaticmethodofanouterinflightclass_Handler_1A423447.arn}\"],[\"root/Default/Default/test:call static method of an inner inflight class\",\"${aws_lambda_function.root_testcallstaticmethodofaninnerinflightclass_Handler_E8B7C24A.arn}\"],[\"root/Default/Default/test:call static method of a namespaced type\",\"${aws_lambda_function.root_testcallstaticmethodofanamespacedtype_Handler_AEBE56F1.arn}\"]]"
    }
  },
  "provider": {
    "aws": [
      {}
    ]
  },
  "resource": {
    "aws_iam_role": {
      "root_testcallstaticmethodofanamespacedtype_Handler_IamRole_0A29293B": {
        "//": {
          "metadata": {
            "path": "root/Default/Default/test:call static method of a namespaced type/Handler/IamRole",
            "uniqueId": "root_testcallstaticmethodofanamespacedtype_Handler_IamRole_0A29293B"
          }
        },
        "assume_role_policy": "{\"Version\":\"2012-10-17\",\"Statement\":[{\"Action\":\"sts:AssumeRole\",\"Principal\":{\"Service\":\"lambda.amazonaws.com\"},\"Effect\":\"Allow\"}]}"
      },
      "root_testcallstaticmethodofaninnerinflightclass_Handler_IamRole_440C387C": {
        "//": {
          "metadata": {
            "path": "root/Default/Default/test:call static method of an inner inflight class/Handler/IamRole",
            "uniqueId": "root_testcallstaticmethodofaninnerinflightclass_Handler_IamRole_440C387C"
          }
        },
        "assume_role_policy": "{\"Version\":\"2012-10-17\",\"Statement\":[{\"Action\":\"sts:AssumeRole\",\"Principal\":{\"Service\":\"lambda.amazonaws.com\"},\"Effect\":\"Allow\"}]}"
      },
      "root_testcallstaticmethodofanouterinflightclass_Handler_IamRole_D329D2D2": {
        "//": {
          "metadata": {
            "path": "root/Default/Default/test:call static method of an outer inflight class/Handler/IamRole",
            "uniqueId": "root_testcallstaticmethodofanouterinflightclass_Handler_IamRole_D329D2D2"
          }
        },
        "assume_role_policy": "{\"Version\":\"2012-10-17\",\"Statement\":[{\"Action\":\"sts:AssumeRole\",\"Principal\":{\"Service\":\"lambda.amazonaws.com\"},\"Effect\":\"Allow\"}]}"
      },
      "root_testcallstaticmethodofpreflight_Handler_IamRole_22C5CECD": {
        "//": {
          "metadata": {
            "path": "root/Default/Default/test:call static method of preflight/Handler/IamRole",
            "uniqueId": "root_testcallstaticmethodofpreflight_Handler_IamRole_22C5CECD"
          }
        },
        "assume_role_policy": "{\"Version\":\"2012-10-17\",\"Statement\":[{\"Action\":\"sts:AssumeRole\",\"Principal\":{\"Service\":\"lambda.amazonaws.com\"},\"Effect\":\"Allow\"}]}"
      }
    },
    "aws_iam_role_policy": {
      "root_testcallstaticmethodofanamespacedtype_Handler_IamRolePolicy_50C4E57F": {
        "//": {
          "metadata": {
            "path": "root/Default/Default/test:call static method of a namespaced type/Handler/IamRolePolicy",
            "uniqueId": "root_testcallstaticmethodofanamespacedtype_Handler_IamRolePolicy_50C4E57F"
          }
        },
        "policy": "{\"Version\":\"2012-10-17\",\"Statement\":[{\"Effect\":\"Allow\",\"Action\":\"none:null\",\"Resource\":\"*\"}]}",
        "role": "${aws_iam_role.root_testcallstaticmethodofanamespacedtype_Handler_IamRole_0A29293B.name}"
      },
      "root_testcallstaticmethodofaninnerinflightclass_Handler_IamRolePolicy_FE01820C": {
        "//": {
          "metadata": {
            "path": "root/Default/Default/test:call static method of an inner inflight class/Handler/IamRolePolicy",
            "uniqueId": "root_testcallstaticmethodofaninnerinflightclass_Handler_IamRolePolicy_FE01820C"
          }
        },
        "policy": "{\"Version\":\"2012-10-17\",\"Statement\":[{\"Effect\":\"Allow\",\"Action\":\"none:null\",\"Resource\":\"*\"}]}",
        "role": "${aws_iam_role.root_testcallstaticmethodofaninnerinflightclass_Handler_IamRole_440C387C.name}"
      },
      "root_testcallstaticmethodofanouterinflightclass_Handler_IamRolePolicy_D50A44BD": {
        "//": {
          "metadata": {
            "path": "root/Default/Default/test:call static method of an outer inflight class/Handler/IamRolePolicy",
            "uniqueId": "root_testcallstaticmethodofanouterinflightclass_Handler_IamRolePolicy_D50A44BD"
          }
        },
        "policy": "{\"Version\":\"2012-10-17\",\"Statement\":[{\"Effect\":\"Allow\",\"Action\":\"none:null\",\"Resource\":\"*\"}]}",
        "role": "${aws_iam_role.root_testcallstaticmethodofanouterinflightclass_Handler_IamRole_D329D2D2.name}"
      },
      "root_testcallstaticmethodofpreflight_Handler_IamRolePolicy_9DD7990E": {
        "//": {
          "metadata": {
            "path": "root/Default/Default/test:call static method of preflight/Handler/IamRolePolicy",
            "uniqueId": "root_testcallstaticmethodofpreflight_Handler_IamRolePolicy_9DD7990E"
          }
        },
        "policy": "{\"Version\":\"2012-10-17\",\"Statement\":[{\"Effect\":\"Allow\",\"Action\":\"none:null\",\"Resource\":\"*\"}]}",
        "role": "${aws_iam_role.root_testcallstaticmethodofpreflight_Handler_IamRole_22C5CECD.name}"
      }
    },
    "aws_iam_role_policy_attachment": {
      "root_testcallstaticmethodofanamespacedtype_Handler_IamRolePolicyAttachment_37AD44B3": {
        "//": {
          "metadata": {
            "path": "root/Default/Default/test:call static method of a namespaced type/Handler/IamRolePolicyAttachment",
            "uniqueId": "root_testcallstaticmethodofanamespacedtype_Handler_IamRolePolicyAttachment_37AD44B3"
          }
        },
        "policy_arn": "arn:aws:iam::aws:policy/service-role/AWSLambdaBasicExecutionRole",
        "role": "${aws_iam_role.root_testcallstaticmethodofanamespacedtype_Handler_IamRole_0A29293B.name}"
      },
      "root_testcallstaticmethodofaninnerinflightclass_Handler_IamRolePolicyAttachment_13C700AD": {
        "//": {
          "metadata": {
            "path": "root/Default/Default/test:call static method of an inner inflight class/Handler/IamRolePolicyAttachment",
            "uniqueId": "root_testcallstaticmethodofaninnerinflightclass_Handler_IamRolePolicyAttachment_13C700AD"
          }
        },
        "policy_arn": "arn:aws:iam::aws:policy/service-role/AWSLambdaBasicExecutionRole",
        "role": "${aws_iam_role.root_testcallstaticmethodofaninnerinflightclass_Handler_IamRole_440C387C.name}"
      },
      "root_testcallstaticmethodofanouterinflightclass_Handler_IamRolePolicyAttachment_8F3C3D3E": {
        "//": {
          "metadata": {
            "path": "root/Default/Default/test:call static method of an outer inflight class/Handler/IamRolePolicyAttachment",
            "uniqueId": "root_testcallstaticmethodofanouterinflightclass_Handler_IamRolePolicyAttachment_8F3C3D3E"
          }
        },
        "policy_arn": "arn:aws:iam::aws:policy/service-role/AWSLambdaBasicExecutionRole",
        "role": "${aws_iam_role.root_testcallstaticmethodofanouterinflightclass_Handler_IamRole_D329D2D2.name}"
      },
      "root_testcallstaticmethodofpreflight_Handler_IamRolePolicyAttachment_CCA0F261": {
        "//": {
          "metadata": {
            "path": "root/Default/Default/test:call static method of preflight/Handler/IamRolePolicyAttachment",
            "uniqueId": "root_testcallstaticmethodofpreflight_Handler_IamRolePolicyAttachment_CCA0F261"
          }
        },
        "policy_arn": "arn:aws:iam::aws:policy/service-role/AWSLambdaBasicExecutionRole",
        "role": "${aws_iam_role.root_testcallstaticmethodofpreflight_Handler_IamRole_22C5CECD.name}"
      }
    },
    "aws_lambda_function": {
      "root_testcallstaticmethodofanamespacedtype_Handler_AEBE56F1": {
        "//": {
          "metadata": {
            "path": "root/Default/Default/test:call static method of a namespaced type/Handler/Default",
            "uniqueId": "root_testcallstaticmethodofanamespacedtype_Handler_AEBE56F1"
          }
        },
        "environment": {
          "variables": {
            "WING_FUNCTION_NAME": "Handler-c808c556",
            "WING_TARGET": "tf-aws"
          }
        },
        "function_name": "Handler-c808c556",
        "handler": "index.handler",
        "publish": true,
        "role": "${aws_iam_role.root_testcallstaticmethodofanamespacedtype_Handler_IamRole_0A29293B.arn}",
        "runtime": "nodejs18.x",
        "s3_bucket": "${aws_s3_bucket.root_Code_02F3C603.bucket}",
        "s3_key": "${aws_s3_object.root_testcallstaticmethodofanamespacedtype_Handler_S3Object_996E2B82.key}",
        "timeout": 30,
        "vpc_config": {
          "security_group_ids": [],
          "subnet_ids": []
        }
      },
      "root_testcallstaticmethodofaninnerinflightclass_Handler_E8B7C24A": {
        "//": {
          "metadata": {
            "path": "root/Default/Default/test:call static method of an inner inflight class/Handler/Default",
            "uniqueId": "root_testcallstaticmethodofaninnerinflightclass_Handler_E8B7C24A"
          }
        },
        "environment": {
          "variables": {
            "WING_FUNCTION_NAME": "Handler-c8d913d8",
            "WING_TARGET": "tf-aws"
          }
        },
        "function_name": "Handler-c8d913d8",
        "handler": "index.handler",
        "publish": true,
        "role": "${aws_iam_role.root_testcallstaticmethodofaninnerinflightclass_Handler_IamRole_440C387C.arn}",
        "runtime": "nodejs18.x",
        "s3_bucket": "${aws_s3_bucket.root_Code_02F3C603.bucket}",
        "s3_key": "${aws_s3_object.root_testcallstaticmethodofaninnerinflightclass_Handler_S3Object_A3ED9F15.key}",
        "timeout": 30,
        "vpc_config": {
          "security_group_ids": [],
          "subnet_ids": []
        }
      },
      "root_testcallstaticmethodofanouterinflightclass_Handler_1A423447": {
        "//": {
          "metadata": {
            "path": "root/Default/Default/test:call static method of an outer inflight class/Handler/Default",
            "uniqueId": "root_testcallstaticmethodofanouterinflightclass_Handler_1A423447"
          }
        },
        "environment": {
          "variables": {
            "WING_FUNCTION_NAME": "Handler-c8dbdf1b",
            "WING_TARGET": "tf-aws"
          }
        },
        "function_name": "Handler-c8dbdf1b",
        "handler": "index.handler",
        "publish": true,
        "role": "${aws_iam_role.root_testcallstaticmethodofanouterinflightclass_Handler_IamRole_D329D2D2.arn}",
        "runtime": "nodejs18.x",
        "s3_bucket": "${aws_s3_bucket.root_Code_02F3C603.bucket}",
        "s3_key": "${aws_s3_object.root_testcallstaticmethodofanouterinflightclass_Handler_S3Object_074F10E0.key}",
        "timeout": 30,
        "vpc_config": {
          "security_group_ids": [],
          "subnet_ids": []
        }
      },
      "root_testcallstaticmethodofpreflight_Handler_5B448807": {
        "//": {
          "metadata": {
            "path": "root/Default/Default/test:call static method of preflight/Handler/Default",
            "uniqueId": "root_testcallstaticmethodofpreflight_Handler_5B448807"
          }
        },
        "environment": {
          "variables": {
            "WING_FUNCTION_NAME": "Handler-c8e286c0",
            "WING_TARGET": "tf-aws"
          }
        },
        "function_name": "Handler-c8e286c0",
        "handler": "index.handler",
        "publish": true,
        "role": "${aws_iam_role.root_testcallstaticmethodofpreflight_Handler_IamRole_22C5CECD.arn}",
        "runtime": "nodejs18.x",
        "s3_bucket": "${aws_s3_bucket.root_Code_02F3C603.bucket}",
        "s3_key": "${aws_s3_object.root_testcallstaticmethodofpreflight_Handler_S3Object_74E016B5.key}",
        "timeout": 30,
        "vpc_config": {
          "security_group_ids": [],
          "subnet_ids": []
        }
      }
    },
    "aws_s3_bucket": {
      "root_Code_02F3C603": {
        "//": {
          "metadata": {
            "path": "root/Default/Code",
            "uniqueId": "root_Code_02F3C603"
          }
        },
        "bucket_prefix": "code-c84a50b1-"
      }
    },
    "aws_s3_object": {
      "root_testcallstaticmethodofanamespacedtype_Handler_S3Object_996E2B82": {
        "//": {
          "metadata": {
            "path": "root/Default/Default/test:call static method of a namespaced type/Handler/S3Object",
            "uniqueId": "root_testcallstaticmethodofanamespacedtype_Handler_S3Object_996E2B82"
          }
        },
        "bucket": "${aws_s3_bucket.root_Code_02F3C603.bucket}",
        "key": "<ASSET_KEY>",
        "source": "<ASSET_SOURCE>"
      },
      "root_testcallstaticmethodofaninnerinflightclass_Handler_S3Object_A3ED9F15": {
        "//": {
          "metadata": {
            "path": "root/Default/Default/test:call static method of an inner inflight class/Handler/S3Object",
            "uniqueId": "root_testcallstaticmethodofaninnerinflightclass_Handler_S3Object_A3ED9F15"
          }
        },
        "bucket": "${aws_s3_bucket.root_Code_02F3C603.bucket}",
        "key": "<ASSET_KEY>",
        "source": "<ASSET_SOURCE>"
      },
      "root_testcallstaticmethodofanouterinflightclass_Handler_S3Object_074F10E0": {
        "//": {
          "metadata": {
            "path": "root/Default/Default/test:call static method of an outer inflight class/Handler/S3Object",
            "uniqueId": "root_testcallstaticmethodofanouterinflightclass_Handler_S3Object_074F10E0"
          }
        },
        "bucket": "${aws_s3_bucket.root_Code_02F3C603.bucket}",
        "key": "<ASSET_KEY>",
        "source": "<ASSET_SOURCE>"
      },
      "root_testcallstaticmethodofpreflight_Handler_S3Object_74E016B5": {
        "//": {
          "metadata": {
            "path": "root/Default/Default/test:call static method of preflight/Handler/S3Object",
            "uniqueId": "root_testcallstaticmethodofpreflight_Handler_S3Object_74E016B5"
          }
        },
        "bucket": "${aws_s3_bucket.root_Code_02F3C603.bucket}",
        "key": "<ASSET_KEY>",
        "source": "<ASSET_SOURCE>"
      }
    }
  }
}
```

## preflight.js
```js
const $stdlib = require('@winglang/sdk');
const $outdir = process.env.WING_SYNTH_DIR ?? ".";
const std = $stdlib.std;
const $wing_is_test = process.env.WING_IS_TEST === "true";
const $AppBase = $stdlib.core.App.for(process.env.WING_TARGET);
const util = require('@winglang/sdk').util;
class $Root extends $stdlib.std.Resource {
  constructor(scope, id) {
    super(scope, id);
    class Preflight extends $stdlib.std.Resource {
      constructor(scope, id, ) {
        super(scope, id);
        this._addInflightOps("staticMethod");
      }
      static _toInflightType(context) {
        return $stdlib.core.NodeJsCode.fromInline(`
          require("./inflight.Preflight.js")({ 
          })
        `);
      }
      _toInflight() {
        return $stdlib.core.NodeJsCode.fromInline(`
          (await (async () => {
            const client = new (${Preflight._toInflightType(this).text})({
            });
            if (client.$inflight_init) { await client.$inflight_init(); }
            return client;
          })())
        `);
      }
    }
    class OuterInflight extends $stdlib.std.Resource {
      constructor(scope, id, ) {
        super(scope, id);
        this._addInflightOps("staticMethod");
      }
      static _toInflightType(context) {
        return $stdlib.core.NodeJsCode.fromInline(`
          require("./inflight.OuterInflight.js")({ 
          })
        `);
      }
      _toInflight() {
        return $stdlib.core.NodeJsCode.fromInline(`
          (await (async () => {
            const client = new (${OuterInflight._toInflightType(this).text})({
            });
            if (client.$inflight_init) { await client.$inflight_init(); }
            return client;
          })())
        `);
      }
    }
    class $Closure1 extends $stdlib.std.Resource {
      constructor(scope, id, ) {
        super(scope, id);
        this._addInflightOps("handle");
        this.display.hidden = true;
      }
      static _toInflightType(context) {
        const lifted_Preflight = Preflight._toInflightType(context).text;
        return $stdlib.core.NodeJsCode.fromInline(`
          require("./inflight.$Closure1.js")({ 
            Preflight: ${lifted_Preflight},
          })
        `);
      }
      _toInflight() {
        return $stdlib.core.NodeJsCode.fromInline(`
          (await (async () => {
            const client = new (${$Closure1._toInflightType(this).text})({
            });
            if (client.$inflight_init) { await client.$inflight_init(); }
            return client;
          })())
        `);
      }
    }
    class $Closure2 extends $stdlib.std.Resource {
      constructor(scope, id, ) {
        super(scope, id);
        this._addInflightOps("handle");
        this.display.hidden = true;
      }
      static _toInflightType(context) {
        const lifted_OuterInflight = OuterInflight._toInflightType(context).text;
        return $stdlib.core.NodeJsCode.fromInline(`
          require("./inflight.$Closure2.js")({ 
            OuterInflight: ${lifted_OuterInflight},
          })
        `);
      }
      _toInflight() {
        return $stdlib.core.NodeJsCode.fromInline(`
          (await (async () => {
            const client = new (${$Closure2._toInflightType(this).text})({
            });
            if (client.$inflight_init) { await client.$inflight_init(); }
            return client;
          })())
        `);
      }
    }
    class $Closure3 extends $stdlib.std.Resource {
      constructor(scope, id, ) {
        super(scope, id);
        this._addInflightOps("handle");
        this.display.hidden = true;
      }
      static _toInflightType(context) {
        return $stdlib.core.NodeJsCode.fromInline(`
          require("./inflight.$Closure3.js")({ 
          })
        `);
      }
      _toInflight() {
        return $stdlib.core.NodeJsCode.fromInline(`
          (await (async () => {
            const client = new (${$Closure3._toInflightType(this).text})({
            });
            if (client.$inflight_init) { await client.$inflight_init(); }
            return client;
          })())
        `);
      }
    }
    class $Closure4 extends $stdlib.std.Resource {
      constructor(scope, id, ) {
        super(scope, id);
        this._addInflightOps("handle");
        this.display.hidden = true;
      }
      static _toInflightType(context) {
        const lifted_util_Util = util.Util._toInflightType(context).text;
        return $stdlib.core.NodeJsCode.fromInline(`
          require("./inflight.$Closure4.js")({ 
            util_Util: ${lifted_util_Util},
          })
        `);
      }
      _toInflight() {
        return $stdlib.core.NodeJsCode.fromInline(`
          (await (async () => {
            const client = new (${$Closure4._toInflightType(this).text})({
            });
            if (client.$inflight_init) { await client.$inflight_init(); }
            return client;
          })())
        `);
      }
    }
    this.node.root.new("@winglang/sdk.std.Test",std.Test,this,"test:call static method of preflight",new $Closure1(this,"$Closure1"));
    this.node.root.new("@winglang/sdk.std.Test",std.Test,this,"test:call static method of an outer inflight class",new $Closure2(this,"$Closure2"));
    this.node.root.new("@winglang/sdk.std.Test",std.Test,this,"test:call static method of an inner inflight class",new $Closure3(this,"$Closure3"));
    this.node.root.new("@winglang/sdk.std.Test",std.Test,this,"test:call static method of a namespaced type",new $Closure4(this,"$Closure4"));
  }
}
class $App extends $AppBase {
  constructor() {
    super({ outdir: $outdir, name: "inflight_capture_static", plugins: $plugins, isTestEnvironment: $wing_is_test });
    if ($wing_is_test) {
      new $Root(this, "env0");
      const $test_runner = this.testRunner;
      const $tests = $test_runner.findTests();
      for (let $i = 1; $i < $tests.length; $i++) {
        new $Root(this, "env" + $i);
      }
    } else {
      new $Root(this, "Default");
    }
  }
}
new $App().synth();

```
<|MERGE_RESOLUTION|>--- conflicted
+++ resolved
@@ -14,14 +14,11 @@
       Object.setPrototypeOf($obj, this);
       return $obj;
     }
-<<<<<<< HEAD
-=======
     async $inflight_init()  {
     }
     async handle()  {
       {((cond) => {if (!cond) throw new Error("assertion failed: Preflight.staticMethod(123) == \"foo-123\"")})(((await Preflight.staticMethod(123)) === "foo-123"))};
     }
->>>>>>> 4adf9de4
   }
   return $Closure1;
 }
@@ -42,14 +39,11 @@
       Object.setPrototypeOf($obj, this);
       return $obj;
     }
-<<<<<<< HEAD
-=======
     async $inflight_init()  {
     }
     async handle()  {
       {((cond) => {if (!cond) throw new Error("assertion failed: OuterInflight.staticMethod(\"hello\") == 5")})(((await OuterInflight.staticMethod("hello")) === 5))};
     }
->>>>>>> 4adf9de4
   }
   return $Closure2;
 }
@@ -65,14 +59,6 @@
     async handle()  {
       const InnerInflight = require("./inflight.InnerInflight.js")({});
       {((cond) => {if (!cond) throw new Error("assertion failed: InnerInflight.staticMethod() == \"hello\"")})(((await InnerInflight.staticMethod()) === "hello"))};
-<<<<<<< HEAD
-    }
-    constructor({  }) {
-      const $obj = (...args) => this.handle(...args);
-      Object.setPrototypeOf($obj, this);
-      return $obj;
-=======
->>>>>>> 4adf9de4
     }
   }
   return $Closure3;
@@ -151,11 +137,6 @@
     }
     static async staticMethod(a)  {
       return String.raw({ raw: ["foo-", ""] }, a);
-<<<<<<< HEAD
-    }
-    constructor({  }) {
-=======
->>>>>>> 4adf9de4
     }
   }
   return Preflight;
