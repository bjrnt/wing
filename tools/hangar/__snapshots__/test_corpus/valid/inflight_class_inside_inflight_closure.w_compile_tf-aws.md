# [inflight_class_inside_inflight_closure.w](../../../../../examples/tests/valid/inflight_class_inside_inflight_closure.w) | compile | tf-aws

## inflight.$Closure1.js
```js
module.exports = function({ $__parent_this_1_b }) {
  class $Closure1 {
    async $inflight_init()  {
    }
    async handle(payload)  {
      (await $__parent_this_1_b.put("k","v"));
      const InflightClass = require("./inflight.InflightClass.js")({});
      const c = new InflightClass();
      (await c.method());
    }
    constructor({  }) {
      const $obj = (...args) => this.handle(...args);
      Object.setPrototypeOf($obj, this);
      return $obj;
    }
  }
  return $Closure1;
}

```

## inflight.$Closure2.js
```js
module.exports = function({ $f }) {
  class $Closure2 {
    async $inflight_init()  {
    }
    async handle()  {
      (await $f.invoke("text"));
    }
    constructor({  }) {
      const $obj = (...args) => this.handle(...args);
      Object.setPrototypeOf($obj, this);
      return $obj;
    }
  }
  return $Closure2;
}

```

## inflight.$Closure3.js
```js
module.exports = function({  }) {
  class $Closure3 {
    async $inflight_init()  {
    }
    async handle()  {
      const x = 12;
      const Foo = require("./inflight.Foo.js")({x});
      const foo = new Foo();
      const y = (await foo.getX());
      {((cond) => {if (!cond) throw new Error("assertion failed: y == 12")})((y === 12))};
<<<<<<< HEAD
    }
    constructor({  }) {
      const $obj = (...args) => this.handle(...args);
      Object.setPrototypeOf($obj, this);
      return $obj;
=======
>>>>>>> 4adf9de4
    }
  }
  return $Closure3;
}

```

## inflight.Foo.js
```js
module.exports = function({ x }) {
  class Foo {
     constructor()  {
    }
    async getX()  {
      return x;
    }
  }
  return Foo;
}

```

## inflight.InflightClass.js
```js
module.exports = function({  }) {
  class InflightClass {
     constructor()  {
      this.field = "value";
    }
    async method()  {
      {((cond) => {if (!cond) throw new Error("assertion failed: this.field == \"value\"")})((this.field === "value"))};
    }
  }
  return InflightClass;
}

```

## inflight.PreflightClass.js
```js
module.exports = function({  }) {
  class PreflightClass {
    async $inflight_init()  {
    }
    constructor({  }) {
    }
  }
  return PreflightClass;
}

```

## main.tf.json
```json
{
  "//": {
    "metadata": {
      "backend": "local",
      "stackName": "root",
      "version": "0.15.2"
    },
    "outputs": {
      "root": {
        "Default": {
          "cloud.TestRunner": {
            "TestFunctionArns": "WING_TEST_RUNNER_FUNCTION_ARNS"
          }
        }
      }
    }
  },
  "output": {
    "WING_TEST_RUNNER_FUNCTION_ARNS": {
      "value": "[[\"root/Default/Default/test:it works\",\"${aws_lambda_function.root_testitworks_Handler_BEC11FA5.arn}\"],[\"root/Default/Default/test:inflight class inside closure captures from closure\",\"${aws_lambda_function.root_testinflightclassinsideclosurecapturesfromclosure_Handler_2E6525A5.arn}\"]]"
    }
  },
  "provider": {
    "aws": [
      {}
    ]
  },
  "resource": {
    "aws_iam_role": {
      "root_PreflightClass_cloudFunction_IamRole_6044475F": {
        "//": {
          "metadata": {
            "path": "root/Default/Default/PreflightClass/cloud.Function/IamRole",
            "uniqueId": "root_PreflightClass_cloudFunction_IamRole_6044475F"
          }
        },
        "assume_role_policy": "{\"Version\":\"2012-10-17\",\"Statement\":[{\"Action\":\"sts:AssumeRole\",\"Principal\":{\"Service\":\"lambda.amazonaws.com\"},\"Effect\":\"Allow\"}]}"
      },
      "root_testinflightclassinsideclosurecapturesfromclosure_Handler_IamRole_D2DE8C67": {
        "//": {
          "metadata": {
            "path": "root/Default/Default/test:inflight class inside closure captures from closure/Handler/IamRole",
            "uniqueId": "root_testinflightclassinsideclosurecapturesfromclosure_Handler_IamRole_D2DE8C67"
          }
        },
        "assume_role_policy": "{\"Version\":\"2012-10-17\",\"Statement\":[{\"Action\":\"sts:AssumeRole\",\"Principal\":{\"Service\":\"lambda.amazonaws.com\"},\"Effect\":\"Allow\"}]}"
      },
      "root_testitworks_Handler_IamRole_E4B1CB89": {
        "//": {
          "metadata": {
            "path": "root/Default/Default/test:it works/Handler/IamRole",
            "uniqueId": "root_testitworks_Handler_IamRole_E4B1CB89"
          }
        },
        "assume_role_policy": "{\"Version\":\"2012-10-17\",\"Statement\":[{\"Action\":\"sts:AssumeRole\",\"Principal\":{\"Service\":\"lambda.amazonaws.com\"},\"Effect\":\"Allow\"}]}"
      }
    },
    "aws_iam_role_policy": {
      "root_PreflightClass_cloudFunction_IamRolePolicy_0B855787": {
        "//": {
          "metadata": {
            "path": "root/Default/Default/PreflightClass/cloud.Function/IamRolePolicy",
            "uniqueId": "root_PreflightClass_cloudFunction_IamRolePolicy_0B855787"
          }
        },
        "policy": "{\"Version\":\"2012-10-17\",\"Statement\":[{\"Action\":[\"s3:PutObject*\",\"s3:Abort*\"],\"Resource\":[\"${aws_s3_bucket.root_PreflightClass_cloudBucket_DABE9D2A.arn}\",\"${aws_s3_bucket.root_PreflightClass_cloudBucket_DABE9D2A.arn}/*\"],\"Effect\":\"Allow\"}]}",
        "role": "${aws_iam_role.root_PreflightClass_cloudFunction_IamRole_6044475F.name}"
      },
      "root_testinflightclassinsideclosurecapturesfromclosure_Handler_IamRolePolicy_D15D8B79": {
        "//": {
          "metadata": {
            "path": "root/Default/Default/test:inflight class inside closure captures from closure/Handler/IamRolePolicy",
            "uniqueId": "root_testinflightclassinsideclosurecapturesfromclosure_Handler_IamRolePolicy_D15D8B79"
          }
        },
        "policy": "{\"Version\":\"2012-10-17\",\"Statement\":[{\"Effect\":\"Allow\",\"Action\":\"none:null\",\"Resource\":\"*\"}]}",
        "role": "${aws_iam_role.root_testinflightclassinsideclosurecapturesfromclosure_Handler_IamRole_D2DE8C67.name}"
      },
      "root_testitworks_Handler_IamRolePolicy_F0EF264C": {
        "//": {
          "metadata": {
            "path": "root/Default/Default/test:it works/Handler/IamRolePolicy",
            "uniqueId": "root_testitworks_Handler_IamRolePolicy_F0EF264C"
          }
        },
        "policy": "{\"Version\":\"2012-10-17\",\"Statement\":[{\"Action\":[\"lambda:InvokeFunction\"],\"Resource\":[\"${aws_lambda_function.root_PreflightClass_cloudFunction_4B293CC7.arn}\"],\"Effect\":\"Allow\"}]}",
        "role": "${aws_iam_role.root_testitworks_Handler_IamRole_E4B1CB89.name}"
      }
    },
    "aws_iam_role_policy_attachment": {
      "root_PreflightClass_cloudFunction_IamRolePolicyAttachment_05BB360A": {
        "//": {
          "metadata": {
            "path": "root/Default/Default/PreflightClass/cloud.Function/IamRolePolicyAttachment",
            "uniqueId": "root_PreflightClass_cloudFunction_IamRolePolicyAttachment_05BB360A"
          }
        },
        "policy_arn": "arn:aws:iam::aws:policy/service-role/AWSLambdaBasicExecutionRole",
        "role": "${aws_iam_role.root_PreflightClass_cloudFunction_IamRole_6044475F.name}"
      },
      "root_testinflightclassinsideclosurecapturesfromclosure_Handler_IamRolePolicyAttachment_8E0DD64E": {
        "//": {
          "metadata": {
            "path": "root/Default/Default/test:inflight class inside closure captures from closure/Handler/IamRolePolicyAttachment",
            "uniqueId": "root_testinflightclassinsideclosurecapturesfromclosure_Handler_IamRolePolicyAttachment_8E0DD64E"
          }
        },
        "policy_arn": "arn:aws:iam::aws:policy/service-role/AWSLambdaBasicExecutionRole",
        "role": "${aws_iam_role.root_testinflightclassinsideclosurecapturesfromclosure_Handler_IamRole_D2DE8C67.name}"
      },
      "root_testitworks_Handler_IamRolePolicyAttachment_75B68906": {
        "//": {
          "metadata": {
            "path": "root/Default/Default/test:it works/Handler/IamRolePolicyAttachment",
            "uniqueId": "root_testitworks_Handler_IamRolePolicyAttachment_75B68906"
          }
        },
        "policy_arn": "arn:aws:iam::aws:policy/service-role/AWSLambdaBasicExecutionRole",
        "role": "${aws_iam_role.root_testitworks_Handler_IamRole_E4B1CB89.name}"
      }
    },
    "aws_lambda_function": {
      "root_PreflightClass_cloudFunction_4B293CC7": {
        "//": {
          "metadata": {
            "path": "root/Default/Default/PreflightClass/cloud.Function/Default",
            "uniqueId": "root_PreflightClass_cloudFunction_4B293CC7"
          }
        },
        "environment": {
          "variables": {
            "BUCKET_NAME_70ca4fed": "${aws_s3_bucket.root_PreflightClass_cloudBucket_DABE9D2A.bucket}",
            "BUCKET_NAME_70ca4fed_IS_PUBLIC": "false",
            "WING_FUNCTION_NAME": "cloud-Function-c8db99e3",
            "WING_TARGET": "tf-aws"
          }
        },
        "function_name": "cloud-Function-c8db99e3",
        "handler": "index.handler",
        "publish": true,
        "role": "${aws_iam_role.root_PreflightClass_cloudFunction_IamRole_6044475F.arn}",
        "runtime": "nodejs18.x",
        "s3_bucket": "${aws_s3_bucket.root_Code_02F3C603.bucket}",
        "s3_key": "${aws_s3_object.root_PreflightClass_cloudFunction_S3Object_E6574CBD.key}",
        "timeout": 30,
        "vpc_config": {
          "security_group_ids": [],
          "subnet_ids": []
        }
      },
      "root_testinflightclassinsideclosurecapturesfromclosure_Handler_2E6525A5": {
        "//": {
          "metadata": {
            "path": "root/Default/Default/test:inflight class inside closure captures from closure/Handler/Default",
            "uniqueId": "root_testinflightclassinsideclosurecapturesfromclosure_Handler_2E6525A5"
          }
        },
        "environment": {
          "variables": {
            "WING_FUNCTION_NAME": "Handler-c866c5da",
            "WING_TARGET": "tf-aws"
          }
        },
        "function_name": "Handler-c866c5da",
        "handler": "index.handler",
        "publish": true,
        "role": "${aws_iam_role.root_testinflightclassinsideclosurecapturesfromclosure_Handler_IamRole_D2DE8C67.arn}",
        "runtime": "nodejs18.x",
        "s3_bucket": "${aws_s3_bucket.root_Code_02F3C603.bucket}",
        "s3_key": "${aws_s3_object.root_testinflightclassinsideclosurecapturesfromclosure_Handler_S3Object_FB0849DF.key}",
        "timeout": 30,
        "vpc_config": {
          "security_group_ids": [],
          "subnet_ids": []
        }
      },
      "root_testitworks_Handler_BEC11FA5": {
        "//": {
          "metadata": {
            "path": "root/Default/Default/test:it works/Handler/Default",
            "uniqueId": "root_testitworks_Handler_BEC11FA5"
          }
        },
        "environment": {
          "variables": {
            "FUNCTION_NAME_31bff872": "${aws_lambda_function.root_PreflightClass_cloudFunction_4B293CC7.arn}",
            "WING_FUNCTION_NAME": "Handler-c834f611",
            "WING_TARGET": "tf-aws"
          }
        },
        "function_name": "Handler-c834f611",
        "handler": "index.handler",
        "publish": true,
        "role": "${aws_iam_role.root_testitworks_Handler_IamRole_E4B1CB89.arn}",
        "runtime": "nodejs18.x",
        "s3_bucket": "${aws_s3_bucket.root_Code_02F3C603.bucket}",
        "s3_key": "${aws_s3_object.root_testitworks_Handler_S3Object_4D2EAC45.key}",
        "timeout": 30,
        "vpc_config": {
          "security_group_ids": [],
          "subnet_ids": []
        }
      }
    },
    "aws_s3_bucket": {
      "root_Code_02F3C603": {
        "//": {
          "metadata": {
            "path": "root/Default/Code",
            "uniqueId": "root_Code_02F3C603"
          }
        },
        "bucket_prefix": "code-c84a50b1-"
      },
      "root_PreflightClass_cloudBucket_DABE9D2A": {
        "//": {
          "metadata": {
            "path": "root/Default/Default/PreflightClass/cloud.Bucket/Default",
            "uniqueId": "root_PreflightClass_cloudBucket_DABE9D2A"
          }
        },
        "bucket_prefix": "cloud-bucket-c8bbe938-",
        "force_destroy": false
      }
    },
    "aws_s3_bucket_public_access_block": {
      "root_PreflightClass_cloudBucket_PublicAccessBlock_CFA4CF58": {
        "//": {
          "metadata": {
            "path": "root/Default/Default/PreflightClass/cloud.Bucket/PublicAccessBlock",
            "uniqueId": "root_PreflightClass_cloudBucket_PublicAccessBlock_CFA4CF58"
          }
        },
        "block_public_acls": true,
        "block_public_policy": true,
        "bucket": "${aws_s3_bucket.root_PreflightClass_cloudBucket_DABE9D2A.bucket}",
        "ignore_public_acls": true,
        "restrict_public_buckets": true
      }
    },
    "aws_s3_bucket_server_side_encryption_configuration": {
      "root_PreflightClass_cloudBucket_Encryption_833666AF": {
        "//": {
          "metadata": {
            "path": "root/Default/Default/PreflightClass/cloud.Bucket/Encryption",
            "uniqueId": "root_PreflightClass_cloudBucket_Encryption_833666AF"
          }
        },
        "bucket": "${aws_s3_bucket.root_PreflightClass_cloudBucket_DABE9D2A.bucket}",
        "rule": [
          {
            "apply_server_side_encryption_by_default": {
              "sse_algorithm": "AES256"
            }
          }
        ]
      }
    },
    "aws_s3_object": {
      "root_PreflightClass_cloudFunction_S3Object_E6574CBD": {
        "//": {
          "metadata": {
            "path": "root/Default/Default/PreflightClass/cloud.Function/S3Object",
            "uniqueId": "root_PreflightClass_cloudFunction_S3Object_E6574CBD"
          }
        },
        "bucket": "${aws_s3_bucket.root_Code_02F3C603.bucket}",
        "key": "<ASSET_KEY>",
        "source": "<ASSET_SOURCE>"
      },
      "root_testinflightclassinsideclosurecapturesfromclosure_Handler_S3Object_FB0849DF": {
        "//": {
          "metadata": {
            "path": "root/Default/Default/test:inflight class inside closure captures from closure/Handler/S3Object",
            "uniqueId": "root_testinflightclassinsideclosurecapturesfromclosure_Handler_S3Object_FB0849DF"
          }
        },
        "bucket": "${aws_s3_bucket.root_Code_02F3C603.bucket}",
        "key": "<ASSET_KEY>",
        "source": "<ASSET_SOURCE>"
      },
      "root_testitworks_Handler_S3Object_4D2EAC45": {
        "//": {
          "metadata": {
            "path": "root/Default/Default/test:it works/Handler/S3Object",
            "uniqueId": "root_testitworks_Handler_S3Object_4D2EAC45"
          }
        },
        "bucket": "${aws_s3_bucket.root_Code_02F3C603.bucket}",
        "key": "<ASSET_KEY>",
        "source": "<ASSET_SOURCE>"
      }
    }
  }
}
```

## preflight.js
```js
const $stdlib = require('@winglang/sdk');
const $outdir = process.env.WING_SYNTH_DIR ?? ".";
const std = $stdlib.std;
const $wing_is_test = process.env.WING_IS_TEST === "true";
const $AppBase = $stdlib.core.App.for(process.env.WING_TARGET);
const cloud = require('@winglang/sdk').cloud;
class $Root extends $stdlib.std.Resource {
  constructor(scope, id) {
    super(scope, id);
    class PreflightClass extends $stdlib.std.Resource {
      constructor(scope, id, ) {
        super(scope, id);
        this.b = this.node.root.newAbstract("@winglang/sdk.cloud.Bucket",this,"cloud.Bucket");
      }
       preflight_method()  {
        const __parent_this_1 = this;
        class $Closure1 extends $stdlib.std.Resource {
          constructor(scope, id, ) {
            super(scope, id);
            this._addInflightOps("handle");
            this.display.hidden = true;
          }
          static _toInflightType(context) {
            const $__parent_this_1_b = context._lift(__parent_this_1.b, ["put"]);
            return $stdlib.core.NodeJsCode.fromInline(`
              require("./inflight.$Closure1.js")({ 
                $__parent_this_1_b: ${$__parent_this_1_b},
              })
            `);
          }
          _toInflight() {
            return $stdlib.core.NodeJsCode.fromInline(`
              (await (async () => {
                const client = new (${$Closure1._toInflightType(this).text})({
                });
                if (client.$inflight_init) { await client.$inflight_init(); }
                return client;
              })())
            `);
          }
          _registerBind(host, ops) {
            if (ops.includes("handle")) {
              $Closure1._registerBindObject(__parent_this_1.b, host, ["put"]);
            }
            super._registerBind(host, ops);
          }
        }
        const inflight_closure = new $Closure1(this,"$Closure1");
        return this.node.root.newAbstract("@winglang/sdk.cloud.Function",this,"cloud.Function",inflight_closure);
      }
      static _toInflightType(context) {
        return $stdlib.core.NodeJsCode.fromInline(`
          require("./inflight.PreflightClass.js")({ 
          })
        `);
      }
      _toInflight() {
        return $stdlib.core.NodeJsCode.fromInline(`
          (await (async () => {
            const client = new (${PreflightClass._toInflightType(this).text})({
            });
            if (client.$inflight_init) { await client.$inflight_init(); }
            return client;
          })())
        `);
      }
    }
    class $Closure2 extends $stdlib.std.Resource {
      constructor(scope, id, ) {
        super(scope, id);
        this._addInflightOps("handle");
        this.display.hidden = true;
      }
      static _toInflightType(context) {
        const $f = context._lift(f, ["invoke"]);
        return $stdlib.core.NodeJsCode.fromInline(`
          require("./inflight.$Closure2.js")({ 
            $f: ${$f},
          })
        `);
      }
      _toInflight() {
        return $stdlib.core.NodeJsCode.fromInline(`
          (await (async () => {
            const client = new (${$Closure2._toInflightType(this).text})({
            });
            if (client.$inflight_init) { await client.$inflight_init(); }
            return client;
          })())
        `);
      }
      _registerBind(host, ops) {
        if (ops.includes("handle")) {
          $Closure2._registerBindObject(f, host, ["invoke"]);
        }
        super._registerBind(host, ops);
      }
    }
    class $Closure3 extends $stdlib.std.Resource {
      constructor(scope, id, ) {
        super(scope, id);
        this._addInflightOps("handle");
        this.display.hidden = true;
      }
      static _toInflightType(context) {
        return $stdlib.core.NodeJsCode.fromInline(`
          require("./inflight.$Closure3.js")({ 
          })
        `);
      }
      _toInflight() {
        return $stdlib.core.NodeJsCode.fromInline(`
          (await (async () => {
            const client = new (${$Closure3._toInflightType(this).text})({
            });
            if (client.$inflight_init) { await client.$inflight_init(); }
            return client;
          })())
        `);
      }
    }
    const p = new PreflightClass(this,"PreflightClass");
    const f = (p.preflight_method());
    this.node.root.new("@winglang/sdk.std.Test",std.Test,this,"test:it works",new $Closure2(this,"$Closure2"));
    this.node.root.new("@winglang/sdk.std.Test",std.Test,this,"test:inflight class inside closure captures from closure",new $Closure3(this,"$Closure3"));
  }
}
class $App extends $AppBase {
  constructor() {
    super({ outdir: $outdir, name: "inflight_class_inside_inflight_closure", plugins: $plugins, isTestEnvironment: $wing_is_test });
    if ($wing_is_test) {
      new $Root(this, "env0");
      const $test_runner = this.testRunner;
      const $tests = $test_runner.findTests();
      for (let $i = 1; $i < $tests.length; $i++) {
        new $Root(this, "env" + $i);
      }
    } else {
      new $Root(this, "Default");
    }
  }
}
new $App().synth();

```
<|MERGE_RESOLUTION|>--- conflicted
+++ resolved
@@ -55,14 +55,6 @@
       const foo = new Foo();
       const y = (await foo.getX());
       {((cond) => {if (!cond) throw new Error("assertion failed: y == 12")})((y === 12))};
-<<<<<<< HEAD
-    }
-    constructor({  }) {
-      const $obj = (...args) => this.handle(...args);
-      Object.setPrototypeOf($obj, this);
-      return $obj;
-=======
->>>>>>> 4adf9de4
     }
   }
   return $Closure3;
