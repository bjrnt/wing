--- conflicted
+++ resolved
@@ -121,30 +121,6 @@
     }
     async testInflightField()  {
       {((cond) => {if (!cond) throw new Error("assertion failed: this.inflightField == 123")})((this.inflightField === 123))};
-<<<<<<< HEAD
-    }
-    constructor({ $___this_setOfStr_has__s3____, $_this_arrayOfStr_at_0__, $_this_arrayOfStr_at_1__, $_this_mapOfNum___k1__, $_this_mapOfNum___k2__, $_this_myOptStr_______, $_this_setOfStr_has__s1___, $_this_setOfStr_has__s2___, $this_another, $this_another_first_myResource, $this_another_myField, $this_arrayOfStr_length, $this_extBucket, $this_extNum, $this_myBool, $this_myNum, $this_myQueue, $this_myResource, $this_myStr }) {
-      this.$___this_setOfStr_has__s3____ = $___this_setOfStr_has__s3____;
-      this.$_this_arrayOfStr_at_0__ = $_this_arrayOfStr_at_0__;
-      this.$_this_arrayOfStr_at_1__ = $_this_arrayOfStr_at_1__;
-      this.$_this_mapOfNum___k1__ = $_this_mapOfNum___k1__;
-      this.$_this_mapOfNum___k2__ = $_this_mapOfNum___k2__;
-      this.$_this_myOptStr_______ = $_this_myOptStr_______;
-      this.$_this_setOfStr_has__s1___ = $_this_setOfStr_has__s1___;
-      this.$_this_setOfStr_has__s2___ = $_this_setOfStr_has__s2___;
-      this.$this_another = $this_another;
-      this.$this_another_first_myResource = $this_another_first_myResource;
-      this.$this_another_myField = $this_another_myField;
-      this.$this_arrayOfStr_length = $this_arrayOfStr_length;
-      this.$this_extBucket = $this_extBucket;
-      this.$this_extNum = $this_extNum;
-      this.$this_myBool = $this_myBool;
-      this.$this_myNum = $this_myNum;
-      this.$this_myQueue = $this_myQueue;
-      this.$this_myResource = $this_myResource;
-      this.$this_myStr = $this_myStr;
-=======
->>>>>>> 4adf9de4
     }
   }
   return MyResource;
