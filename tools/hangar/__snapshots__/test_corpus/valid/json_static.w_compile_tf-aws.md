# [json_static.w](../../../../../examples/tests/valid/json_static.w) | compile | tf-aws

## inflight.$Closure1.js
```js
module.exports = function({ $jj, std_Json }) {
  const std = {
    Json: std_Json,
  };
  
  class $Closure1 {
    async $inflight_init()  {
    }
    async handle()  {
      const ss = ((args) => { return JSON.stringify(args[0], null, args[1]) })([$jj]);
      {((cond) => {if (!cond) throw new Error(`assertion failed: '(ss === "{\"a\":123,\"b\":{\"c\":456,\"d\":789}}")'`)})((ss === "{\"a\":123,\"b\":{\"c\":456,\"d\":789}}"))};
    }
    constructor({  }) {
      const $obj = (...args) => this.handle(...args);
      Object.setPrototypeOf($obj, this);
      return $obj;
    }
    async $inflight_init()  {
    }
    async handle()  {
      const ss = ((args) => { return JSON.stringify(args[0], null, args[1]) })([jj]);
      {((cond) => {if (!cond) throw new Error("assertion failed: ss == \"{\\\"a\\\":123,\\\"b\\\":{\\\"c\\\":456,\\\"d\\\":789}}\"")})((ss === "{\"a\":123,\"b\":{\"c\":456,\"d\":789}}"))};
    }
  }
  return $Closure1;
}

```

## inflight.$Closure2.js
```js
module.exports = function({ std_Json }) {
  const std = {
    Json: std_Json,
  };
  
  class $Closure2 {
    async $inflight_init()  {
    }
    async handle()  {
      const hasCheck = Object.freeze({"a":"hello","b":"wing"});
      {((cond) => {if (!cond) throw new Error("assertion failed: Json.has(hasCheck, \"a\") == true")})((((args) => { return args[0].hasOwnProperty(args[1]); })([hasCheck,"a"]) === true))};
      {((cond) => {if (!cond) throw new Error("assertion failed: Json.has(hasCheck, \"c\") == false")})((((args) => { return args[0].hasOwnProperty(args[1]); })([hasCheck,"c"]) === false))};
<<<<<<< HEAD
    }
    constructor({  }) {
      const $obj = (...args) => this.handle(...args);
      Object.setPrototypeOf($obj, this);
      return $obj;
=======
>>>>>>> 4adf9de4
    }
  }
  return $Closure2;
}

```

## main.tf.json
```json
{
  "//": {
    "metadata": {
      "backend": "local",
      "stackName": "root",
      "version": "0.15.2"
    },
    "outputs": {
      "root": {
        "Default": {
          "cloud.TestRunner": {
            "TestFunctionArns": "WING_TEST_RUNNER_FUNCTION_ARNS"
          }
        }
      }
    }
  },
  "output": {
    "WING_TEST_RUNNER_FUNCTION_ARNS": {
      "value": "[[\"root/Default/Default/test:Access Json static inflight\",\"${aws_lambda_function.root_testAccessJsonstaticinflight_Handler_8BBF2CE3.arn}\"],[\"root/Default/Default/test:has key or not\",\"${aws_lambda_function.root_testhaskeyornot_Handler_116291B8.arn}\"]]"
    }
  },
  "provider": {
    "aws": [
      {}
    ]
  },
  "resource": {
    "aws_iam_role": {
      "root_testAccessJsonstaticinflight_Handler_IamRole_9D202F56": {
        "//": {
          "metadata": {
            "path": "root/Default/Default/test:Access Json static inflight/Handler/IamRole",
            "uniqueId": "root_testAccessJsonstaticinflight_Handler_IamRole_9D202F56"
          }
        },
        "assume_role_policy": "{\"Version\":\"2012-10-17\",\"Statement\":[{\"Action\":\"sts:AssumeRole\",\"Principal\":{\"Service\":\"lambda.amazonaws.com\"},\"Effect\":\"Allow\"}]}"
      },
      "root_testhaskeyornot_Handler_IamRole_D0DACC8E": {
        "//": {
          "metadata": {
            "path": "root/Default/Default/test:has key or not/Handler/IamRole",
            "uniqueId": "root_testhaskeyornot_Handler_IamRole_D0DACC8E"
          }
        },
        "assume_role_policy": "{\"Version\":\"2012-10-17\",\"Statement\":[{\"Action\":\"sts:AssumeRole\",\"Principal\":{\"Service\":\"lambda.amazonaws.com\"},\"Effect\":\"Allow\"}]}"
      }
    },
    "aws_iam_role_policy": {
      "root_testAccessJsonstaticinflight_Handler_IamRolePolicy_06C4DEEC": {
        "//": {
          "metadata": {
            "path": "root/Default/Default/test:Access Json static inflight/Handler/IamRolePolicy",
            "uniqueId": "root_testAccessJsonstaticinflight_Handler_IamRolePolicy_06C4DEEC"
          }
        },
        "policy": "{\"Version\":\"2012-10-17\",\"Statement\":[{\"Effect\":\"Allow\",\"Action\":\"none:null\",\"Resource\":\"*\"}]}",
        "role": "${aws_iam_role.root_testAccessJsonstaticinflight_Handler_IamRole_9D202F56.name}"
      },
      "root_testhaskeyornot_Handler_IamRolePolicy_D4FB4EEA": {
        "//": {
          "metadata": {
            "path": "root/Default/Default/test:has key or not/Handler/IamRolePolicy",
            "uniqueId": "root_testhaskeyornot_Handler_IamRolePolicy_D4FB4EEA"
          }
        },
        "policy": "{\"Version\":\"2012-10-17\",\"Statement\":[{\"Effect\":\"Allow\",\"Action\":\"none:null\",\"Resource\":\"*\"}]}",
        "role": "${aws_iam_role.root_testhaskeyornot_Handler_IamRole_D0DACC8E.name}"
      }
    },
    "aws_iam_role_policy_attachment": {
      "root_testAccessJsonstaticinflight_Handler_IamRolePolicyAttachment_CF756084": {
        "//": {
          "metadata": {
            "path": "root/Default/Default/test:Access Json static inflight/Handler/IamRolePolicyAttachment",
            "uniqueId": "root_testAccessJsonstaticinflight_Handler_IamRolePolicyAttachment_CF756084"
          }
        },
        "policy_arn": "arn:aws:iam::aws:policy/service-role/AWSLambdaBasicExecutionRole",
        "role": "${aws_iam_role.root_testAccessJsonstaticinflight_Handler_IamRole_9D202F56.name}"
      },
      "root_testhaskeyornot_Handler_IamRolePolicyAttachment_C162CF5E": {
        "//": {
          "metadata": {
            "path": "root/Default/Default/test:has key or not/Handler/IamRolePolicyAttachment",
            "uniqueId": "root_testhaskeyornot_Handler_IamRolePolicyAttachment_C162CF5E"
          }
        },
        "policy_arn": "arn:aws:iam::aws:policy/service-role/AWSLambdaBasicExecutionRole",
        "role": "${aws_iam_role.root_testhaskeyornot_Handler_IamRole_D0DACC8E.name}"
      }
    },
    "aws_lambda_function": {
      "root_testAccessJsonstaticinflight_Handler_8BBF2CE3": {
        "//": {
          "metadata": {
            "path": "root/Default/Default/test:Access Json static inflight/Handler/Default",
            "uniqueId": "root_testAccessJsonstaticinflight_Handler_8BBF2CE3"
          }
        },
        "environment": {
          "variables": {
            "WING_FUNCTION_NAME": "Handler-c8867497",
            "WING_TARGET": "tf-aws"
          }
        },
        "function_name": "Handler-c8867497",
        "handler": "index.handler",
        "publish": true,
        "role": "${aws_iam_role.root_testAccessJsonstaticinflight_Handler_IamRole_9D202F56.arn}",
        "runtime": "nodejs18.x",
        "s3_bucket": "${aws_s3_bucket.root_Code_02F3C603.bucket}",
        "s3_key": "${aws_s3_object.root_testAccessJsonstaticinflight_Handler_S3Object_BE5E17BA.key}",
        "timeout": 30,
        "vpc_config": {
          "security_group_ids": [],
          "subnet_ids": []
        }
      },
      "root_testhaskeyornot_Handler_116291B8": {
        "//": {
          "metadata": {
            "path": "root/Default/Default/test:has key or not/Handler/Default",
            "uniqueId": "root_testhaskeyornot_Handler_116291B8"
          }
        },
        "environment": {
          "variables": {
            "WING_FUNCTION_NAME": "Handler-c8ecbdc2",
            "WING_TARGET": "tf-aws"
          }
        },
        "function_name": "Handler-c8ecbdc2",
        "handler": "index.handler",
        "publish": true,
        "role": "${aws_iam_role.root_testhaskeyornot_Handler_IamRole_D0DACC8E.arn}",
        "runtime": "nodejs18.x",
        "s3_bucket": "${aws_s3_bucket.root_Code_02F3C603.bucket}",
        "s3_key": "${aws_s3_object.root_testhaskeyornot_Handler_S3Object_81BB8263.key}",
        "timeout": 30,
        "vpc_config": {
          "security_group_ids": [],
          "subnet_ids": []
        }
      }
    },
    "aws_s3_bucket": {
      "root_Code_02F3C603": {
        "//": {
          "metadata": {
            "path": "root/Default/Code",
            "uniqueId": "root_Code_02F3C603"
          }
        },
        "bucket_prefix": "code-c84a50b1-"
      }
    },
    "aws_s3_object": {
      "root_testAccessJsonstaticinflight_Handler_S3Object_BE5E17BA": {
        "//": {
          "metadata": {
            "path": "root/Default/Default/test:Access Json static inflight/Handler/S3Object",
            "uniqueId": "root_testAccessJsonstaticinflight_Handler_S3Object_BE5E17BA"
          }
        },
        "bucket": "${aws_s3_bucket.root_Code_02F3C603.bucket}",
        "key": "<ASSET_KEY>",
        "source": "<ASSET_SOURCE>"
      },
      "root_testhaskeyornot_Handler_S3Object_81BB8263": {
        "//": {
          "metadata": {
            "path": "root/Default/Default/test:has key or not/Handler/S3Object",
            "uniqueId": "root_testhaskeyornot_Handler_S3Object_81BB8263"
          }
        },
        "bucket": "${aws_s3_bucket.root_Code_02F3C603.bucket}",
        "key": "<ASSET_KEY>",
        "source": "<ASSET_SOURCE>"
      }
    }
  }
}
```

## preflight.js
```js
const $stdlib = require('@winglang/sdk');
const $outdir = process.env.WING_SYNTH_DIR ?? ".";
const std = $stdlib.std;
const $wing_is_test = process.env.WING_IS_TEST === "true";
const $AppBase = $stdlib.core.App.for(process.env.WING_TARGET);
const cloud = require('@winglang/sdk').cloud;
class $Root extends $stdlib.std.Resource {
  constructor(scope, id) {
    super(scope, id);
    class $Closure1 extends $stdlib.std.Resource {
      constructor(scope, id, ) {
        super(scope, id);
        this._addInflightOps("handle");
        this.display.hidden = true;
      }
      static _toInflightType(context) {
        const $jj = context._lift(jj, []);
        const lifted_std_Json = std.Json._toInflightType(context).text;
        return $stdlib.core.NodeJsCode.fromInline(`
          require("./inflight.$Closure1.js")({ 
            $jj: ${$jj},
            std_Json: ${lifted_std_Json},
          })
        `);
      }
      _toInflight() {
        return $stdlib.core.NodeJsCode.fromInline(`
          (await (async () => {
            const client = new (${$Closure1._toInflightType(this).text})({
            });
            if (client.$inflight_init) { await client.$inflight_init(); }
            return client;
          })())
        `);
      }
      _registerBind(host, ops) {
        if (ops.includes("handle")) {
          $Closure1._registerBindObject(jj, host, []);
        }
        super._registerBind(host, ops);
      }
    }
    class $Closure2 extends $stdlib.std.Resource {
      constructor(scope, id, ) {
        super(scope, id);
        this._addInflightOps("handle");
        this.display.hidden = true;
      }
      static _toInflightType(context) {
        const lifted_std_Json = std.Json._toInflightType(context).text;
        return $stdlib.core.NodeJsCode.fromInline(`
          require("./inflight.$Closure2.js")({ 
            std_Json: ${lifted_std_Json},
          })
        `);
      }
      _toInflight() {
        return $stdlib.core.NodeJsCode.fromInline(`
          (await (async () => {
            const client = new (${$Closure2._toInflightType(this).text})({
            });
            if (client.$inflight_init) { await client.$inflight_init(); }
            return client;
          })())
        `);
      }
    }
    const x = Object.freeze({"a":123,"b":{"c":456,"d":789}});
    const k = (Object.keys(x));
    {((cond) => {if (!cond) throw new Error("assertion failed: k.length == 2")})((k.length === 2))};
    const v = (Object.values(x));
    {((cond) => {if (!cond) throw new Error("assertion failed: v.at(0) == 123")})(((v.at(0)) === 123))};
    const m = (JSON.parse(JSON.stringify(x)));
    ((obj, args) => { obj[args[0]] = args[1]; })(m, ["a",321]);
    {((cond) => {if (!cond) throw new Error("assertion failed: m.get(\"a\") == 321")})(((m)["a"] === 321))};
    const n = Object.freeze(JSON.parse(JSON.stringify(m)));
    {((cond) => {if (!cond) throw new Error("assertion failed: m != n")})((m !== n))};
    let k2 = (Object.keys(m));
    {((cond) => {if (!cond) throw new Error("assertion failed: k2.length == 2")})((k2.length === 2))};
    ((args) => { delete (args[0])[args[1]]; })([m,"b"]);
    k2 = (Object.keys(m));
    {((cond) => {if (!cond) throw new Error("assertion failed: k2.length == 1")})((k2.length === 1))};
    const s = "{\"a\": 123, \"b\": {\"c\": 456, \"d\": 789}}";
    const j = (JSON.parse(s));
    {((cond) => {if (!cond) throw new Error("assertion failed: Json.keys(j).length == 2")})(((Object.keys(j)).length === 2))};
    const invalidJson = "invalid";
    const tryParsed = (((args) => { try { return JSON.parse(args); } catch (err) { return undefined; } })(invalidJson) ?? Object.freeze({"key":"value"}));
    {((cond) => {if (!cond) throw new Error("assertion failed: tryParsed.get(\"key\") == \"value\"")})(((tryParsed)["key"] === "value"))};
    const jj = Object.freeze({"a":123,"b":{"c":456,"d":789}});
    const ss = ((args) => { return JSON.stringify(args[0], null, args[1]) })([jj]);
    {((cond) => {if (!cond) throw new Error("assertion failed: ss == \"{\\\"a\\\":123,\\\"b\\\":{\\\"c\\\":456,\\\"d\\\":789}}\"")})((ss === "{\"a\":123,\"b\":{\"c\":456,\"d\":789}}"))};
    const ss2 = ((args) => { return JSON.stringify(args[0], null, args[1]) })([jj,2]);
    {((cond) => {if (!cond) throw new Error("assertion failed: ss2 == \"{\\n  \\\"a\\\": 123,\\n  \\\"b\\\": {\\n    \\\"c\\\": 456,\\n    \\\"d\\\": 789\\n  }\\n}\"")})((ss2 === "{\n  \"a\": 123,\n  \"b\": {\n    \"c\": 456,\n    \"d\": 789\n  }\n}"))};
    const jsonOfMany = Object.freeze({"a":123,"b":"hello","c":true});
    {((cond) => {if (!cond) throw new Error("assertion failed: str.fromJson(jsonOfMany.get(\"b\")) == \"hello\"")})((((args) => { if (typeof args !== "string") {throw new Error("unable to parse " + typeof args + " " + args + " as a string")}; return JSON.parse(JSON.stringify(args)) })((jsonOfMany)["b"]) === "hello"))};
    {((cond) => {if (!cond) throw new Error("assertion failed: num.fromJson(jsonOfMany.get(\"a\")) == 123")})((((args) => { if (typeof args !== "number") {throw new Error("unable to parse " + typeof args + " " + args + " as a number")}; return JSON.parse(JSON.stringify(args)) })((jsonOfMany)["a"]) === 123))};
    {((cond) => {if (!cond) throw new Error("assertion failed: bool.fromJson(jsonOfMany.get(\"c\"))")})((std.Boolean.fromJson((jsonOfMany)["c"])))};
    this.node.root.new("@winglang/sdk.std.Test",std.Test,this,"test:Access Json static inflight",new $Closure1(this,"$Closure1"));
    this.node.root.new("@winglang/sdk.std.Test",std.Test,this,"test:has key or not",new $Closure2(this,"$Closure2"));
  }
}
class $App extends $AppBase {
  constructor() {
    super({ outdir: $outdir, name: "json_static", plugins: $plugins, isTestEnvironment: $wing_is_test });
    if ($wing_is_test) {
      new $Root(this, "env0");
      const $test_runner = this.testRunner;
      const $tests = $test_runner.findTests();
      for (let $i = 1; $i < $tests.length; $i++) {
        new $Root(this, "env" + $i);
      }
    } else {
      new $Root(this, "Default");
    }
  }
}
new $App().synth();

```
<|MERGE_RESOLUTION|>--- conflicted
+++ resolved
@@ -45,14 +45,6 @@
       const hasCheck = Object.freeze({"a":"hello","b":"wing"});
       {((cond) => {if (!cond) throw new Error("assertion failed: Json.has(hasCheck, \"a\") == true")})((((args) => { return args[0].hasOwnProperty(args[1]); })([hasCheck,"a"]) === true))};
       {((cond) => {if (!cond) throw new Error("assertion failed: Json.has(hasCheck, \"c\") == false")})((((args) => { return args[0].hasOwnProperty(args[1]); })([hasCheck,"c"]) === false))};
-<<<<<<< HEAD
-    }
-    constructor({  }) {
-      const $obj = (...args) => this.handle(...args);
-      Object.setPrototypeOf($obj, this);
-      return $obj;
-=======
->>>>>>> 4adf9de4
     }
   }
   return $Closure2;
