--- conflicted
+++ resolved
@@ -87,13 +87,8 @@
     const someNumber = 999;
     const jj = someNumber;
     const jj1 = Object.freeze({"foo":someNumber});
-<<<<<<< HEAD
-    const jj2 = [someNumber, {"bar":someNumber}];
-    const getStr = (() =>  {
-=======
     const jj2 = [someNumber, Object.freeze({"bar":someNumber})];
     const getStr =  () =>  {
->>>>>>> e71cac11
       return "hello";
     });
     const jj3 = (getStr());
