--- conflicted
+++ resolved
@@ -47,16 +47,13 @@
 ```js
 module.exports = function({  }) {
   class Foo {
-<<<<<<< HEAD
-=======
-     constructor()  {
-    }
->>>>>>> ecef3d6b
     async get()  {
       return 42;
     }
      constructor()  {
-      const __parent_this = this;
+    }
+    async get()  {
+      return 42;
     }
   }
   return Foo;
@@ -198,12 +195,7 @@
     class Foo extends $stdlib.std.Resource {
       constructor(scope, id, ) {
         super(scope, id);
-<<<<<<< HEAD
-        this._addInflightOps("get", "constructor");
-        const __parent_this = this;
-=======
         this._addInflightOps("get");
->>>>>>> ecef3d6b
       }
       static _toInflightType(context) {
         return $stdlib.core.NodeJsCode.fromInline(`
