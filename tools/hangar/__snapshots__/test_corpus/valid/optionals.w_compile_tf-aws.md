# [optionals.w](../../../../../examples/tests/valid/optionals.w) | compile | tf-aws

## inflight.$Closure1.js
```js
module.exports = function({ payloadWithoutOptions, payloadWithBucket }) {
  class $Closure1 {
    constructor({  }) {
      const $obj = (...args) => this.handle(...args);
      Object.setPrototypeOf($obj, this);
      return $obj;
    }
    async $inflight_init()  {
    }
    async handle()  {
      {((cond) => {if (!cond) throw new Error(`assertion failed: '(((payloadWithoutOptions.b) != null) === false)'`)})((((payloadWithoutOptions.b) != null) === false))};
      if (((payloadWithBucket.c) != null)) {
        (await payloadWithBucket.c.put("x.txt","something"));
      }
    }
  }
  return $Closure1;
}

```

## inflight.Node.js
```js
module.exports = function({  }) {
  class Node {
    constructor({ left, right, value }) {
      this.left = left;
      this.right = right;
      this.value = value;
    }
    async $inflight_init()  {
    }
  }
  return Node;
}

```

## inflight.Sub.js
```js
module.exports = function({ Super }) {
  class Sub extends Super {
    constructor({ name }) {
      super({name});
    }
    async $inflight_init()  {
    }
  }
  return Sub;
}

```

## inflight.Sub1.js
```js
module.exports = function({ Super }) {
  class Sub1 extends Super {
    constructor({ name }) {
      super({name});
    }
    async $inflight_init()  {
    }
  }
  return Sub1;
}

```

## inflight.Super.js
```js
module.exports = function({  }) {
  class Super {
    constructor({ name }) {
      this.name = name;
    }
    async $inflight_init()  {
    }
  }
  return Super;
}

```

## main.tf.json
```json
{
  "//": {
    "metadata": {
      "backend": "local",
      "stackName": "root",
      "version": "0.15.2"
    },
    "outputs": {
      "root": {
        "Default": {
          "cloud.TestRunner": {
            "TestFunctionArns": "WING_TEST_RUNNER_FUNCTION_ARNS"
          }
        }
      }
    }
  },
  "output": {
    "WING_TEST_RUNNER_FUNCTION_ARNS": {
      "value": "[[\"root/Default/Default/test:t\",\"${aws_lambda_function.root_testt_Handler_A23A3A53.arn}\"]]"
    }
  },
  "provider": {
    "aws": [
      {}
    ]
  },
  "resource": {
    "aws_iam_role": {
      "root_testt_Handler_IamRole_D6F8E063": {
        "//": {
          "metadata": {
            "path": "root/Default/Default/test:t/Handler/IamRole",
            "uniqueId": "root_testt_Handler_IamRole_D6F8E063"
          }
        },
        "assume_role_policy": "{\"Version\":\"2012-10-17\",\"Statement\":[{\"Action\":\"sts:AssumeRole\",\"Principal\":{\"Service\":\"lambda.amazonaws.com\"},\"Effect\":\"Allow\"}]}"
      }
    },
    "aws_iam_role_policy": {
      "root_testt_Handler_IamRolePolicy_35CD1E8D": {
        "//": {
          "metadata": {
            "path": "root/Default/Default/test:t/Handler/IamRolePolicy",
            "uniqueId": "root_testt_Handler_IamRolePolicy_35CD1E8D"
          }
        },
        "policy": "{\"Version\":\"2012-10-17\",\"Statement\":[{\"Action\":[\"s3:PutObject*\",\"s3:Abort*\"],\"Resource\":[\"${aws_s3_bucket.root_orangebucket_F14D9995.arn}\",\"${aws_s3_bucket.root_orangebucket_F14D9995.arn}/*\"],\"Effect\":\"Allow\"}]}",
        "role": "${aws_iam_role.root_testt_Handler_IamRole_D6F8E063.name}"
      }
    },
    "aws_iam_role_policy_attachment": {
      "root_testt_Handler_IamRolePolicyAttachment_83B6CC34": {
        "//": {
          "metadata": {
            "path": "root/Default/Default/test:t/Handler/IamRolePolicyAttachment",
            "uniqueId": "root_testt_Handler_IamRolePolicyAttachment_83B6CC34"
          }
        },
        "policy_arn": "arn:aws:iam::aws:policy/service-role/AWSLambdaBasicExecutionRole",
        "role": "${aws_iam_role.root_testt_Handler_IamRole_D6F8E063.name}"
      }
    },
    "aws_lambda_function": {
      "root_testt_Handler_A23A3A53": {
        "//": {
          "metadata": {
            "path": "root/Default/Default/test:t/Handler/Default",
            "uniqueId": "root_testt_Handler_A23A3A53"
          }
        },
        "environment": {
          "variables": {
            "BUCKET_NAME_c1491ba5": "${aws_s3_bucket.root_orangebucket_F14D9995.bucket}",
            "BUCKET_NAME_c1491ba5_IS_PUBLIC": "false",
            "WING_FUNCTION_NAME": "Handler-c83c24f9",
            "WING_TARGET": "tf-aws"
          }
        },
        "function_name": "Handler-c83c24f9",
        "handler": "index.handler",
        "publish": true,
        "role": "${aws_iam_role.root_testt_Handler_IamRole_D6F8E063.arn}",
        "runtime": "nodejs18.x",
        "s3_bucket": "${aws_s3_bucket.root_Code_02F3C603.bucket}",
        "s3_key": "${aws_s3_object.root_testt_Handler_S3Object_D779BA1A.key}",
        "timeout": 30,
        "vpc_config": {
          "security_group_ids": [],
          "subnet_ids": []
        }
      }
    },
    "aws_s3_bucket": {
      "root_Code_02F3C603": {
        "//": {
          "metadata": {
            "path": "root/Default/Code",
            "uniqueId": "root_Code_02F3C603"
          }
        },
        "bucket_prefix": "code-c84a50b1-"
      },
      "root_orangebucket_F14D9995": {
        "//": {
          "metadata": {
            "path": "root/Default/Default/orange bucket/Default",
            "uniqueId": "root_orangebucket_F14D9995"
          }
        },
        "bucket_prefix": "orange-bucket-c8ecc927-",
        "force_destroy": false
      }
    },
    "aws_s3_bucket_public_access_block": {
      "root_orangebucket_PublicAccessBlock_7E0AC056": {
        "//": {
          "metadata": {
            "path": "root/Default/Default/orange bucket/PublicAccessBlock",
            "uniqueId": "root_orangebucket_PublicAccessBlock_7E0AC056"
          }
        },
        "block_public_acls": true,
        "block_public_policy": true,
        "bucket": "${aws_s3_bucket.root_orangebucket_F14D9995.bucket}",
        "ignore_public_acls": true,
        "restrict_public_buckets": true
      }
    },
    "aws_s3_bucket_server_side_encryption_configuration": {
      "root_orangebucket_Encryption_34CE66C9": {
        "//": {
          "metadata": {
            "path": "root/Default/Default/orange bucket/Encryption",
            "uniqueId": "root_orangebucket_Encryption_34CE66C9"
          }
        },
        "bucket": "${aws_s3_bucket.root_orangebucket_F14D9995.bucket}",
        "rule": [
          {
            "apply_server_side_encryption_by_default": {
              "sse_algorithm": "AES256"
            }
          }
        ]
      }
    },
    "aws_s3_object": {
      "root_testt_Handler_S3Object_D779BA1A": {
        "//": {
          "metadata": {
            "path": "root/Default/Default/test:t/Handler/S3Object",
            "uniqueId": "root_testt_Handler_S3Object_D779BA1A"
          }
        },
        "bucket": "${aws_s3_bucket.root_Code_02F3C603.bucket}",
        "key": "<ASSET_KEY>",
        "source": "<ASSET_SOURCE>"
      }
    }
  }
}
```

## preflight.js
```js
const $stdlib = require('@winglang/sdk');
const $outdir = process.env.WING_SYNTH_DIR ?? ".";
const std = $stdlib.std;
const $wing_is_test = process.env.WING_IS_TEST === "true";
const $AppBase = $stdlib.core.App.for(process.env.WING_TARGET);
const cloud = require('@winglang/sdk').cloud;
class $Root extends $stdlib.std.Resource {
  constructor(scope, id) {
    super(scope, id);
    class Super extends $stdlib.std.Resource {
      constructor(scope, id, ) {
        super(scope, id);
        this.name = "Super";
      }
      static _toInflightType(context) {
        return $stdlib.core.NodeJsCode.fromInline(`
          require("./inflight.Super.js")({
          })
        `);
      }
      _toInflight() {
        return $stdlib.core.NodeJsCode.fromInline(`
          (await (async () => {
            const SuperClient = ${Super._toInflightType(this).text};
            const client = new SuperClient({
              name: ${this._lift(this.name, [])},
            });
            if (client.$inflight_init) { await client.$inflight_init(); }
            return client;
          })())
        `);
      }
      _registerBind(host, ops) {
        if (ops.includes("$inflight_init")) {
          Super._registerBindObject(this.name, host, []);
        }
        super._registerBind(host, ops);
      }
    }
    class Sub extends Super {
      constructor(scope, id, ) {
        this.name = "Sub";
      }
      static _toInflightType(context) {
<<<<<<< HEAD
        return $stdlib.core.NodeJsCode.fromInline(`
          require("./inflight.Sub.js")({
=======
        const self_client_path = "././inflight.Sub.js";
        const SuperClient = Super._toInflightType(context);
        return $stdlib.core.NodeJsCode.fromInline(`
          require("${self_client_path}")({
            Super: ${SuperClient.text},
>>>>>>> ecef3d6b
          })
        `);
      }
      _toInflight() {
        return $stdlib.core.NodeJsCode.fromInline(`
          (await (async () => {
            const SubClient = ${Sub._toInflightType(this).text};
            const client = new SubClient({
              name: ${this._lift(this.name, [])},
            });
            if (client.$inflight_init) { await client.$inflight_init(); }
            return client;
          })())
        `);
      }
      _registerBind(host, ops) {
        if (ops.includes("$inflight_init")) {
          Sub._registerBindObject(this.name, host, []);
        }
        super._registerBind(host, ops);
      }
    }
    class Sub1 extends Super {
      constructor(scope, id, ) {
        this.name = "Sub";
      }
      static _toInflightType(context) {
<<<<<<< HEAD
        return $stdlib.core.NodeJsCode.fromInline(`
          require("./inflight.Sub1.js")({
=======
        const self_client_path = "././inflight.Sub1.js";
        const SuperClient = Super._toInflightType(context);
        return $stdlib.core.NodeJsCode.fromInline(`
          require("${self_client_path}")({
            Super: ${SuperClient.text},
>>>>>>> ecef3d6b
          })
        `);
      }
      _toInflight() {
        return $stdlib.core.NodeJsCode.fromInline(`
          (await (async () => {
            const Sub1Client = ${Sub1._toInflightType(this).text};
            const client = new Sub1Client({
              name: ${this._lift(this.name, [])},
            });
            if (client.$inflight_init) { await client.$inflight_init(); }
            return client;
          })())
        `);
      }
      _registerBind(host, ops) {
        if (ops.includes("$inflight_init")) {
          Sub1._registerBindObject(this.name, host, []);
        }
        super._registerBind(host, ops);
      }
    }
    class Node extends $stdlib.std.Resource {
      constructor(scope, id, value, left, right) {
        super(scope, id);
        this.value = value;
        this.left = left;
        this.right = right;
      }
      static _toInflightType(context) {
        return $stdlib.core.NodeJsCode.fromInline(`
          require("./inflight.Node.js")({
          })
        `);
      }
      _toInflight() {
        return $stdlib.core.NodeJsCode.fromInline(`
          (await (async () => {
            const NodeClient = ${Node._toInflightType(this).text};
            const client = new NodeClient({
              left: ${this._lift(this.left, [])},
              right: ${this._lift(this.right, [])},
              value: ${this._lift(this.value, [])},
            });
            if (client.$inflight_init) { await client.$inflight_init(); }
            return client;
          })())
        `);
      }
      _registerBind(host, ops) {
        if (ops.includes("$inflight_init")) {
          Node._registerBindObject(this.left, host, []);
          Node._registerBindObject(this.right, host, []);
          Node._registerBindObject(this.value, host, []);
        }
        super._registerBind(host, ops);
      }
    }
    class $Closure1 extends $stdlib.std.Resource {
      constructor(scope, id, ) {
        super(scope, id);
        this._addInflightOps("handle");
        this.display.hidden = true;
      }
      static _toInflightType(context) {
        return $stdlib.core.NodeJsCode.fromInline(`
          require("./inflight.$Closure1.js")({
            payloadWithoutOptions: ${context._lift(payloadWithoutOptions, ["b"])},
            payloadWithBucket: ${context._lift(payloadWithBucket, ["c"])},
          })
        `);
      }
      _toInflight() {
        return $stdlib.core.NodeJsCode.fromInline(`
          (await (async () => {
            const $Closure1Client = ${$Closure1._toInflightType(this).text};
            const client = new $Closure1Client({
            });
            if (client.$inflight_init) { await client.$inflight_init(); }
            return client;
          })())
        `);
      }
      _registerBind(host, ops) {
        if (ops.includes("$inflight_init")) {
          $Closure1._registerBindObject(payloadWithBucket, host, []);
          $Closure1._registerBindObject(payloadWithoutOptions, host, []);
        }
        if (ops.includes("handle")) {
          $Closure1._registerBindObject(payloadWithBucket, host, ["c"]);
          $Closure1._registerBindObject(payloadWithBucket.c, host, ["put"]);
          $Closure1._registerBindObject(payloadWithoutOptions, host, ["b"]);
        }
        super._registerBind(host, ops);
      }
    }
    const x = 4;
    {((cond) => {if (!cond) throw new Error(`assertion failed: '(((x) != null) === true)'`)})((((x) != null) === true))};
    {((cond) => {if (!cond) throw new Error(`assertion failed: '((!((x) != null)) === false)'`)})(((!((x) != null)) === false))};
    {((cond) => {if (!cond) throw new Error(`assertion failed: '((x ?? 5) === 4)'`)})(((x ?? 5) === 4))};
    const y = (x ?? 5);
    {((cond) => {if (!cond) throw new Error(`assertion failed: '(y === 4)'`)})((y === 4))};
    const optionalSup = new Super(this,"Super");
    const s = (optionalSup ?? new Sub(this,"Sub"));
    {((cond) => {if (!cond) throw new Error(`assertion failed: '(s.name === "Super")'`)})((s.name === "Super"))};
    let name = {
    "first": "John",
    "last": "Doe",}
    ;
    {
      const $IF_LET_VALUE = name;
      if ($IF_LET_VALUE != undefined) {
        const n = $IF_LET_VALUE;
        {((cond) => {if (!cond) throw new Error(`assertion failed: '(n.first === "John")'`)})((n.first === "John"))};
      }
    }
    name = undefined;
    {
      const $IF_LET_VALUE = name;
      if ($IF_LET_VALUE != undefined) {
        const n = $IF_LET_VALUE;
        {((cond) => {if (!cond) throw new Error(`assertion failed: 'false'`)})(false)};
      }
      else {
        {((cond) => {if (!cond) throw new Error(`assertion failed: 'true'`)})(true)};
      }
    }
    const tryParseName =  (fullName) =>  {
      const parts = (fullName.split(" "));
      if ((parts.length < 1)) {
        return undefined;
      }
      return {
      "first": (parts.at(0)),
      "last": (parts.at(1)),}
      ;
    }
    ;
    {
      const $IF_LET_VALUE = (tryParseName("Good Name"));
      if ($IF_LET_VALUE != undefined) {
        const parsedName = $IF_LET_VALUE;
        {((cond) => {if (!cond) throw new Error(`assertion failed: '(parsedName.first === "Good")'`)})((parsedName.first === "Good"))};
        {
          const $IF_LET_VALUE = parsedName.last;
          if ($IF_LET_VALUE != undefined) {
            const lastName = $IF_LET_VALUE;
            {((cond) => {if (!cond) throw new Error(`assertion failed: '(lastName === "Name")'`)})((lastName === "Name"))};
          }
          else {
            {((cond) => {if (!cond) throw new Error(`assertion failed: 'false'`)})(false)};
          }
        }
      }
    }
    {
      const $IF_LET_VALUE = (tryParseName("BadName"));
      if ($IF_LET_VALUE != undefined) {
        const parsedName = $IF_LET_VALUE;
        {((cond) => {if (!cond) throw new Error(`assertion failed: '(parsedName.first === "BadName")'`)})((parsedName.first === "BadName"))};
        {
          const $IF_LET_VALUE = parsedName.last;
          if ($IF_LET_VALUE != undefined) {
            const lastName = $IF_LET_VALUE;
            {((cond) => {if (!cond) throw new Error(`assertion failed: 'false'`)})(false)};
          }
        }
      }
    }
    const falsy = false;
    {
      const $IF_LET_VALUE = falsy;
      if ($IF_LET_VALUE != undefined) {
        const f = $IF_LET_VALUE;
        {((cond) => {if (!cond) throw new Error(`assertion failed: '(f === false)'`)})((f === false))};
      }
      else {
        {((cond) => {if (!cond) throw new Error(`assertion failed: 'false'`)})(false)};
      }
    }
    const shadow = "root";
    {
      const $IF_LET_VALUE = shadow;
      if ($IF_LET_VALUE != undefined) {
        const shadow = $IF_LET_VALUE;
        {((cond) => {if (!cond) throw new Error(`assertion failed: '(shadow === "root")'`)})((shadow === "root"))};
        const shadow1 = "nested";
        {
          const $IF_LET_VALUE = shadow1;
          if ($IF_LET_VALUE != undefined) {
            const shadow1 = $IF_LET_VALUE;
            {((cond) => {if (!cond) throw new Error(`assertion failed: '(shadow1 === "nested")'`)})((shadow1 === "nested"))};
          }
          else {
            {((cond) => {if (!cond) throw new Error(`assertion failed: 'false'`)})(false)};
          }
        }
      }
    }
    const fun =  (a) =>  {
      {
        const $IF_LET_VALUE = a;
        if ($IF_LET_VALUE != undefined) {
          const y = $IF_LET_VALUE;
          return y;
        }
        else {
          return "default";
        }
      }
    }
    ;
    {((cond) => {if (!cond) throw new Error(`assertion failed: '((fun("hello")) === "hello")'`)})(((fun("hello")) === "hello"))};
    {((cond) => {if (!cond) throw new Error(`assertion failed: '((fun(undefined)) === "default")'`)})(((fun(undefined)) === "default"))};
    const tree = new Node(this,"eight",8,new Node(this,"three",3,new Node(this,"one",1,undefined,undefined),new Node(this,"six",6,undefined,undefined)),new Node(this,"ten",10,undefined,new Node(this,"fourteen",14,new Node(this,"thirteen",13,undefined,undefined),undefined)));
    const thirteen = tree.right.right.left.value;
    const notThere = tree.right.right.right;
    {((cond) => {if (!cond) throw new Error(`assertion failed: '(thirteen === 13)'`)})((thirteen === 13))};
    {((cond) => {if (!cond) throw new Error(`assertion failed: '(notThere === undefined)'`)})((notThere === undefined))};
    {
      const $IF_LET_VALUE = tree.left.left;
      if ($IF_LET_VALUE != undefined) {
        const o = $IF_LET_VALUE;
        {((cond) => {if (!cond) throw new Error(`assertion failed: '(o.value === 1)'`)})((o.value === 1))};
      }
    }
    const payloadWithoutOptions = {
    "a": "a",}
    ;
    const payloadWithBucket = {
    "a": "a",
    "c": this.node.root.newAbstract("@winglang/sdk.cloud.Bucket",this,"orange bucket"),}
    ;
    this.node.root.new("@winglang/sdk.std.Test",std.Test,this,"test:t",new $Closure1(this,"$Closure1"));
  }
}
class $App extends $AppBase {
  constructor() {
    super({ outdir: $outdir, name: "optionals", plugins: $plugins, isTestEnvironment: $wing_is_test });
    if ($wing_is_test) {
      new $Root(this, "env0");
      const $test_runner = this.testRunner;
      const $tests = $test_runner.findTests();
      for (let $i = 1; $i < $tests.length; $i++) {
        new $Root(this, "env" + $i);
      }
    } else {
      new $Root(this, "Default");
    }
  }
}
new $App().synth();

```
<|MERGE_RESOLUTION|>--- conflicted
+++ resolved
@@ -297,16 +297,11 @@
         this.name = "Sub";
       }
       static _toInflightType(context) {
-<<<<<<< HEAD
-        return $stdlib.core.NodeJsCode.fromInline(`
-          require("./inflight.Sub.js")({
-=======
         const self_client_path = "././inflight.Sub.js";
         const SuperClient = Super._toInflightType(context);
         return $stdlib.core.NodeJsCode.fromInline(`
           require("${self_client_path}")({
             Super: ${SuperClient.text},
->>>>>>> ecef3d6b
           })
         `);
       }
@@ -334,16 +329,11 @@
         this.name = "Sub";
       }
       static _toInflightType(context) {
-<<<<<<< HEAD
-        return $stdlib.core.NodeJsCode.fromInline(`
-          require("./inflight.Sub1.js")({
-=======
         const self_client_path = "././inflight.Sub1.js";
         const SuperClient = Super._toInflightType(context);
         return $stdlib.core.NodeJsCode.fromInline(`
           require("${self_client_path}")({
             Super: ${SuperClient.text},
->>>>>>> ecef3d6b
           })
         `);
       }
