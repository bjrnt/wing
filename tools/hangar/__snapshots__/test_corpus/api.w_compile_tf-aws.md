--- conflicted
+++ resolved
@@ -1,108 +1,109 @@
 # [api.w](../../../../examples/tests/valid/api.w) | compile | tf-aws
 
 ## clients/$Inflight1.inflight.js
+
 ```js
-module.exports = function({ counter }) {
-  class  $Inflight1 {
-    constructor({  }) {
-    }
-    async handle(request)  {
+module.exports = function ({ counter }) {
+  class $Inflight1 {
+    constructor({}) {}
+    async handle(request) {
       {
-        const count = (await counter.inc());
-        const bodyResponse = Object.freeze({"count":count});
+        const count = await counter.inc();
+        const bodyResponse = Object.freeze({ count: count });
         const resp = {
-        "body": bodyResponse,
-        "status": 200,}
-        ;
+          body: bodyResponse,
+          status: 200,
+        };
         return resp;
       }
     }
   }
   return $Inflight1;
-}
-
+};
 ```
 
 ## clients/$Inflight2.inflight.js
+
 ```js
-module.exports = function({ api }) {
-  class  $Inflight2 {
-    constructor({  }) {
-    }
-    async handle()  {
+module.exports = function ({ api }) {
+  class $Inflight2 {
+    constructor({}) {}
+    async handle() {
       {
         const url = api.url;
-        {((cond) => {if (!cond) throw new Error(`assertion failed: 'url.startsWith("http://")'`)})(url.startsWith("http://"))};
+        {
+          ((cond) => {
+            if (!cond)
+              throw new Error(`assertion failed: 'url.startsWith("http://")'`);
+          })(url.startsWith("http://"));
+        }
       }
     }
   }
   return $Inflight2;
-}
-
+};
 ```
 
 ## clients/$Inflight3.inflight.js
+
 ```js
-module.exports = function({ __parent_this }) {
-  class  $Inflight3 {
-    constructor({  }) {
-    }
-    async handle(req)  {
+module.exports = function ({ __parent_this }) {
+  class $Inflight3 {
+    constructor({}) {}
+    async handle(req) {
       {
         const text = `${__parent_this.api.url}/endpoint2`;
         return {
-        "status": 200,
-        "body": text,}
-        ;
+          status: 200,
+          body: text,
+        };
       }
     }
   }
   return $Inflight3;
-}
-
+};
 ```
 
 ## clients/A.inflight.js
+
 ```js
-module.exports = function({  }) {
-  class  A {
+module.exports = function ({}) {
+  class A {
     constructor({ api }) {
       this.api = api;
     }
   }
   return A;
-}
-
+};
 ```
 
 ## clients/Foo.inflight.js
+
 ```js
-<<<<<<< HEAD
-module.exports = function({  }) {
-=======
-module.exports = function() {
->>>>>>> 76a4998c
-  class  Foo {
+module.exports = function () {
+  class Foo {
     constructor({ api }) {
       this.api = api;
     }
-    async handle(message)  {
+    async handle(message) {
       {
-<<<<<<< HEAD
-=======
         const __parent_this = this;
->>>>>>> 76a4998c
         const url = this.api.url;
-        {((cond) => {if (!cond) throw new Error(`assertion failed: 'url.startsWith("http://")'`)})(url.startsWith("http://"))};
+        {
+          ((cond) => {
+            if (!cond)
+              throw new Error(`assertion failed: 'url.startsWith("http://")'`);
+          })(url.startsWith("http://"));
+        }
       }
     }
   }
   return Foo;
-}
-
+};
 ```
 
 ## main.tf.json
+
 ```json
 {
   "//": {
@@ -139,9 +140,7 @@
     }
   },
   "provider": {
-    "aws": [
-      {}
-    ]
+    "aws": [{}]
   },
   "resource": {
     "aws_api_gateway_deployment": {
@@ -491,22 +490,26 @@
 ```
 
 ## preflight.js
+
 ```js
-const $stdlib = require('@winglang/sdk');
+const $stdlib = require("@winglang/sdk");
 const $outdir = process.env.WING_SYNTH_DIR ?? ".";
 const $wing_is_test = process.env.WING_IS_TEST === "true";
 const $AppBase = $stdlib.core.App.for(process.env.WING_TARGET);
-const cloud = require('@winglang/sdk').cloud;
+const cloud = require("@winglang/sdk").cloud;
 class $Root extends $stdlib.std.Resource {
   constructor(scope, id) {
     super(scope, id);
     class $Inflight1 extends $stdlib.std.Resource {
-      constructor(scope, id, ) {
+      constructor(scope, id) {
         super(scope, id);
         this._addInflightOps("handle");
       }
       static _toInflightType(context) {
-        const self_client_path = "./clients/$Inflight1.inflight.js".replace(/\\/g, "/");
+        const self_client_path = "./clients/$Inflight1.inflight.js".replace(
+          /\\/g,
+          "/"
+        );
         const counter_client = context._lift(counter);
         return $stdlib.core.NodeJsCode.fromInline(`
           require("${self_client_path}")({
@@ -535,12 +538,15 @@
       }
     }
     class $Inflight2 extends $stdlib.std.Resource {
-      constructor(scope, id, ) {
+      constructor(scope, id) {
         super(scope, id);
         this._addInflightOps("handle");
       }
       static _toInflightType(context) {
-        const self_client_path = "./clients/$Inflight2.inflight.js".replace(/\\/g, "/");
+        const self_client_path = "./clients/$Inflight2.inflight.js".replace(
+          /\\/g,
+          "/"
+        );
         const api_client = context._lift(api);
         return $stdlib.core.NodeJsCode.fromInline(`
           require("${self_client_path}")({
@@ -569,17 +575,24 @@
       }
     }
     class A extends $stdlib.std.Resource {
-      constructor(scope, id, ) {
+      constructor(scope, id) {
         super(scope, id);
         const __parent_this = this;
-        this.api = this.node.root.newAbstract("@winglang/sdk.cloud.Api",this,"cloud.Api");
+        this.api = this.node.root.newAbstract(
+          "@winglang/sdk.cloud.Api",
+          this,
+          "cloud.Api"
+        );
         class $Inflight3 extends $stdlib.std.Resource {
-          constructor(scope, id, ) {
+          constructor(scope, id) {
             super(scope, id);
             this._addInflightOps("handle");
           }
           static _toInflightType(context) {
-            const self_client_path = "./clients/$Inflight3.inflight.js".replace(/\\/g, "/");
+            const self_client_path = "./clients/$Inflight3.inflight.js".replace(
+              /\\/g,
+              "/"
+            );
             const __parent_this_client = context._lift(__parent_this);
             return $stdlib.core.NodeJsCode.fromInline(`
               require("${self_client_path}")({
@@ -590,7 +603,9 @@
           _toInflight() {
             return $stdlib.core.NodeJsCode.fromInline(`
               (await (async () => {
-                const $Inflight3Client = ${$Inflight3._toInflightType(this).text};
+                const $Inflight3Client = ${
+                  $Inflight3._toInflightType(this).text
+                };
                 const client = new $Inflight3Client({
                 });
                 if (client.$inflight_init) { await client.$inflight_init(); }
@@ -607,7 +622,7 @@
             super._registerBind(host, ops);
           }
         }
-        (this.api.get("/endpoint1",new $Inflight3(this,"$Inflight3")));
+        this.api.get("/endpoint1", new $Inflight3(this, "$Inflight3"));
       }
       static _toInflightType(context) {
         const self_client_path = "./clients/A.inflight.js".replace(/\\/g, "/");
@@ -636,17 +651,36 @@
         super._registerBind(host, ops);
       }
     }
-    const api = this.node.root.newAbstract("@winglang/sdk.cloud.Api",this,"cloud.Api");
-    const counter = this.node.root.newAbstract("@winglang/sdk.cloud.Counter",this,"cloud.Counter");
-    const handler = new $Inflight1(this,"$Inflight1");
-    (api.get("/hello/world",handler));
-    this.node.root.new("@winglang/sdk.cloud.Test",cloud.Test,this,"test:api url",new $Inflight2(this,"$Inflight2"));
-    new A(this,"A");
+    const api = this.node.root.newAbstract(
+      "@winglang/sdk.cloud.Api",
+      this,
+      "cloud.Api"
+    );
+    const counter = this.node.root.newAbstract(
+      "@winglang/sdk.cloud.Counter",
+      this,
+      "cloud.Counter"
+    );
+    const handler = new $Inflight1(this, "$Inflight1");
+    api.get("/hello/world", handler);
+    this.node.root.new(
+      "@winglang/sdk.cloud.Test",
+      cloud.Test,
+      this,
+      "test:api url",
+      new $Inflight2(this, "$Inflight2")
+    );
+    new A(this, "A");
   }
 }
 class $App extends $AppBase {
   constructor() {
-    super({ outdir: $outdir, name: "api", plugins: $plugins, isTestEnvironment: $wing_is_test });
+    super({
+      outdir: $outdir,
+      name: "api",
+      plugins: $plugins,
+      isTestEnvironment: $wing_is_test,
+    });
     if ($wing_is_test) {
       new $Root(this, "env0");
       const $test_runner = this.testRunner;
@@ -660,10 +694,10 @@
   }
 }
 new $App().synth();
-
 ```
 
 ## proc1/index.js
+
 ```js
 async handle(request) {
   const { counter } = this;
@@ -676,4 +710,4 @@
   return resp;
 }
 
-```
+```