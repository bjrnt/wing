--- conflicted
+++ resolved
@@ -140,10 +140,43 @@
 ]
 `;
 
-<<<<<<< HEAD
 exports[`put and get and tryGet objects from bucket 1`] = `
-=======
-exports[`get invalid object throws an error 2`] = `
+Array [
+  "wingsdk.cloud.Logger created.",
+  "wingsdk.cloud.Bucket created.",
+  "Put (key=greeting.txt).",
+  "Get (key=greeting.txt).",
+  "TryGet (key=greeting.txt).",
+  "wingsdk.cloud.Bucket deleted.",
+  "wingsdk.cloud.Logger deleted.",
+]
+`;
+
+exports[`put multiple objects and list all from bucket 1`] = `
+Array [
+  "wingsdk.cloud.Logger created.",
+  "wingsdk.cloud.Bucket created.",
+  "Put (key=greeting1.txt).",
+  "Put (key=greeting2.txt).",
+  "Put (key=greeting3.txt).",
+  "List (prefix=null).",
+  "wingsdk.cloud.Bucket deleted.",
+  "wingsdk.cloud.Logger deleted.",
+]
+`;
+
+exports[`remove object from a bucket 1`] = `
+Array [
+  "wingsdk.cloud.Logger created.",
+  "wingsdk.cloud.Bucket created.",
+  "Put (key=unknown.txt).",
+  "Delete (key=unknown.txt).",
+  "wingsdk.cloud.Bucket deleted.",
+  "wingsdk.cloud.Logger deleted.",
+]
+`;
+
+exports[`remove object from a bucket 2`] = `
 Object {
   "app.wsim/simulator.json": Object {
     "resources": Array [
@@ -260,22 +293,18 @@
 }
 `;
 
-exports[`put and get objects from bucket 1`] = `
->>>>>>> 94ebbafc
-Array [
-  "wingsdk.cloud.Logger created.",
-  "wingsdk.cloud.Bucket created.",
-  "Put (key=greeting.txt).",
-  "Get (key=greeting.txt).",
-  "TryGet (key=greeting.txt).",
-  "wingsdk.cloud.Bucket deleted.",
-  "wingsdk.cloud.Logger deleted.",
-]
-`;
-
-<<<<<<< HEAD
-=======
-exports[`put and get objects from bucket 2`] = `
+exports[`remove object from a bucket with mustExist as option 1`] = `
+Array [
+  "wingsdk.cloud.Logger created.",
+  "wingsdk.cloud.Bucket created.",
+  "Put (key=unknown.txt).",
+  "Delete (key=unknown.txt).",
+  "wingsdk.cloud.Bucket deleted.",
+  "wingsdk.cloud.Logger deleted.",
+]
+`;
+
+exports[`remove object from a bucket with mustExist as option 2`] = `
 Object {
   "app.wsim/simulator.json": Object {
     "resources": Array [
@@ -392,396 +421,6 @@
 }
 `;
 
->>>>>>> 94ebbafc
-exports[`put multiple objects and list all from bucket 1`] = `
-Array [
-  "wingsdk.cloud.Logger created.",
-  "wingsdk.cloud.Bucket created.",
-  "Put (key=greeting1.txt).",
-  "Put (key=greeting2.txt).",
-  "Put (key=greeting3.txt).",
-  "List (prefix=null).",
-  "wingsdk.cloud.Bucket deleted.",
-  "wingsdk.cloud.Logger deleted.",
-]
-`;
-
-<<<<<<< HEAD
-=======
-exports[`put multiple objects and list all from bucket 2`] = `
-Object {
-  "app.wsim/simulator.json": Object {
-    "resources": Array [
-      Object {
-        "attrs": Object {},
-        "path": "root/WingLogger",
-        "props": Object {},
-        "type": "wingsdk.cloud.Logger",
-      },
-      Object {
-        "attrs": Object {},
-        "path": "root/my_bucket",
-        "props": Object {
-          "initialObjects": Object {},
-          "public": false,
-        },
-        "type": "wingsdk.cloud.Bucket",
-      },
-    ],
-    "sdkVersion": "0.0.0",
-  },
-  "app.wsim/tree.json": Object {
-    "tree": Object {
-      "children": Object {
-        "WingLogger": Object {
-          "attributes": Object {
-            "wing:resource:connections": Array [],
-            "wing:resource:stateful": true,
-          },
-          "constructInfo": Object {
-            "fqn": "constructs.Construct",
-            "version": "10.1.245",
-          },
-          "display": Object {
-            "description": "A cloud logging facility",
-            "hidden": true,
-            "title": "Logger",
-          },
-          "id": "WingLogger",
-          "path": "root/WingLogger",
-        },
-        "my_bucket": Object {
-          "attributes": Object {
-            "wing:resource:connections": Array [],
-            "wing:resource:stateful": true,
-          },
-          "constructInfo": Object {
-            "fqn": "constructs.Construct",
-            "version": "10.1.245",
-          },
-          "display": Object {
-            "description": "A cloud object store",
-            "title": "Bucket",
-          },
-          "id": "my_bucket",
-          "path": "root/my_bucket",
-        },
-      },
-      "constructInfo": Object {
-        "fqn": "constructs.Construct",
-        "version": "10.1.245",
-      },
-      "id": "root",
-      "path": "root",
-    },
-    "version": "tree-0.1",
-  },
-  "tree.json": Object {
-    "tree": Object {
-      "children": Object {
-        "WingLogger": Object {
-          "attributes": Object {
-            "wing:resource:connections": Array [],
-            "wing:resource:stateful": true,
-          },
-          "constructInfo": Object {
-            "fqn": "constructs.Construct",
-            "version": "10.1.245",
-          },
-          "display": Object {
-            "description": "A cloud logging facility",
-            "hidden": true,
-            "title": "Logger",
-          },
-          "id": "WingLogger",
-          "path": "root/WingLogger",
-        },
-        "my_bucket": Object {
-          "attributes": Object {
-            "wing:resource:connections": Array [],
-            "wing:resource:stateful": true,
-          },
-          "constructInfo": Object {
-            "fqn": "constructs.Construct",
-            "version": "10.1.245",
-          },
-          "display": Object {
-            "description": "A cloud object store",
-            "title": "Bucket",
-          },
-          "id": "my_bucket",
-          "path": "root/my_bucket",
-        },
-      },
-      "constructInfo": Object {
-        "fqn": "constructs.Construct",
-        "version": "10.1.245",
-      },
-      "id": "root",
-      "path": "root",
-    },
-    "version": "tree-0.1",
-  },
-}
-`;
-
->>>>>>> 94ebbafc
-exports[`remove object from a bucket 1`] = `
-Array [
-  "wingsdk.cloud.Logger created.",
-  "wingsdk.cloud.Bucket created.",
-  "Put (key=unknown.txt).",
-  "Delete (key=unknown.txt).",
-  "wingsdk.cloud.Bucket deleted.",
-  "wingsdk.cloud.Logger deleted.",
-]
-`;
-
-exports[`remove object from a bucket 2`] = `
-Object {
-  "app.wsim/simulator.json": Object {
-    "resources": Array [
-      Object {
-        "attrs": Object {},
-        "path": "root/WingLogger",
-        "props": Object {},
-        "type": "wingsdk.cloud.Logger",
-      },
-      Object {
-        "attrs": Object {},
-        "path": "root/my_bucket",
-        "props": Object {
-          "initialObjects": Object {},
-          "public": false,
-        },
-        "type": "wingsdk.cloud.Bucket",
-      },
-    ],
-    "sdkVersion": "0.0.0",
-  },
-  "app.wsim/tree.json": Object {
-    "tree": Object {
-      "children": Object {
-        "WingLogger": Object {
-          "attributes": Object {
-            "wing:resource:connections": Array [],
-            "wing:resource:stateful": true,
-          },
-          "constructInfo": Object {
-            "fqn": "constructs.Construct",
-            "version": "10.1.245",
-          },
-          "display": Object {
-            "description": "A cloud logging facility",
-            "hidden": true,
-            "title": "Logger",
-          },
-          "id": "WingLogger",
-          "path": "root/WingLogger",
-        },
-        "my_bucket": Object {
-          "attributes": Object {
-            "wing:resource:connections": Array [],
-            "wing:resource:stateful": true,
-          },
-          "constructInfo": Object {
-            "fqn": "constructs.Construct",
-            "version": "10.1.245",
-          },
-          "display": Object {
-            "description": "A cloud object store",
-            "title": "Bucket",
-          },
-          "id": "my_bucket",
-          "path": "root/my_bucket",
-        },
-      },
-      "constructInfo": Object {
-        "fqn": "constructs.Construct",
-        "version": "10.1.245",
-      },
-      "id": "root",
-      "path": "root",
-    },
-    "version": "tree-0.1",
-  },
-  "tree.json": Object {
-    "tree": Object {
-      "children": Object {
-        "WingLogger": Object {
-          "attributes": Object {
-            "wing:resource:connections": Array [],
-            "wing:resource:stateful": true,
-          },
-          "constructInfo": Object {
-            "fqn": "constructs.Construct",
-            "version": "10.1.245",
-          },
-          "display": Object {
-            "description": "A cloud logging facility",
-            "hidden": true,
-            "title": "Logger",
-          },
-          "id": "WingLogger",
-          "path": "root/WingLogger",
-        },
-        "my_bucket": Object {
-          "attributes": Object {
-            "wing:resource:connections": Array [],
-            "wing:resource:stateful": true,
-          },
-          "constructInfo": Object {
-            "fqn": "constructs.Construct",
-            "version": "10.1.245",
-          },
-          "display": Object {
-            "description": "A cloud object store",
-            "title": "Bucket",
-          },
-          "id": "my_bucket",
-          "path": "root/my_bucket",
-        },
-      },
-      "constructInfo": Object {
-        "fqn": "constructs.Construct",
-        "version": "10.1.245",
-      },
-      "id": "root",
-      "path": "root",
-    },
-    "version": "tree-0.1",
-  },
-}
-`;
-
-exports[`remove object from a bucket with mustExist as option 1`] = `
-Array [
-  "wingsdk.cloud.Logger created.",
-  "wingsdk.cloud.Bucket created.",
-  "Put (key=unknown.txt).",
-  "Delete (key=unknown.txt).",
-  "wingsdk.cloud.Bucket deleted.",
-  "wingsdk.cloud.Logger deleted.",
-]
-`;
-
-exports[`remove object from a bucket with mustExist as option 2`] = `
-Object {
-  "app.wsim/simulator.json": Object {
-    "resources": Array [
-      Object {
-        "attrs": Object {},
-        "path": "root/WingLogger",
-        "props": Object {},
-        "type": "wingsdk.cloud.Logger",
-      },
-      Object {
-        "attrs": Object {},
-        "path": "root/my_bucket",
-        "props": Object {
-          "initialObjects": Object {},
-          "public": false,
-        },
-        "type": "wingsdk.cloud.Bucket",
-      },
-    ],
-    "sdkVersion": "0.0.0",
-  },
-  "app.wsim/tree.json": Object {
-    "tree": Object {
-      "children": Object {
-        "WingLogger": Object {
-          "attributes": Object {
-            "wing:resource:connections": Array [],
-            "wing:resource:stateful": true,
-          },
-          "constructInfo": Object {
-            "fqn": "constructs.Construct",
-            "version": "10.1.245",
-          },
-          "display": Object {
-            "description": "A cloud logging facility",
-            "hidden": true,
-            "title": "Logger",
-          },
-          "id": "WingLogger",
-          "path": "root/WingLogger",
-        },
-        "my_bucket": Object {
-          "attributes": Object {
-            "wing:resource:connections": Array [],
-            "wing:resource:stateful": true,
-          },
-          "constructInfo": Object {
-            "fqn": "constructs.Construct",
-            "version": "10.1.245",
-          },
-          "display": Object {
-            "description": "A cloud object store",
-            "title": "Bucket",
-          },
-          "id": "my_bucket",
-          "path": "root/my_bucket",
-        },
-      },
-      "constructInfo": Object {
-        "fqn": "constructs.Construct",
-        "version": "10.1.245",
-      },
-      "id": "root",
-      "path": "root",
-    },
-    "version": "tree-0.1",
-  },
-  "tree.json": Object {
-    "tree": Object {
-      "children": Object {
-        "WingLogger": Object {
-          "attributes": Object {
-            "wing:resource:connections": Array [],
-            "wing:resource:stateful": true,
-          },
-          "constructInfo": Object {
-            "fqn": "constructs.Construct",
-            "version": "10.1.245",
-          },
-          "display": Object {
-            "description": "A cloud logging facility",
-            "hidden": true,
-            "title": "Logger",
-          },
-          "id": "WingLogger",
-          "path": "root/WingLogger",
-        },
-        "my_bucket": Object {
-          "attributes": Object {
-            "wing:resource:connections": Array [],
-            "wing:resource:stateful": true,
-          },
-          "constructInfo": Object {
-            "fqn": "constructs.Construct",
-            "version": "10.1.245",
-          },
-          "display": Object {
-            "description": "A cloud object store",
-            "title": "Bucket",
-          },
-          "id": "my_bucket",
-          "path": "root/my_bucket",
-        },
-      },
-      "constructInfo": Object {
-        "fqn": "constructs.Construct",
-        "version": "10.1.245",
-      },
-      "id": "root",
-      "path": "root",
-    },
-    "version": "tree-0.1",
-  },
-}
-`;
-
 exports[`tryGet invalid object returns empty 1`] = `
 Array [
   "wingsdk.cloud.Logger created.",
