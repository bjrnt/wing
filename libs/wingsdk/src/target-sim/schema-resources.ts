import { cloud } from "..";
import { ColumnType, HttpMethod } from "../cloud";
import {
  BaseResourceAttributes,
  BaseResourceSchema,
} from "../testing/simulator";

export const API_TYPE = "wingsdk.cloud.Api";
export const QUEUE_TYPE = "wingsdk.cloud.Queue";
export const FUNCTION_TYPE = "wingsdk.cloud.Function";
export const BUCKET_TYPE = "wingsdk.cloud.Bucket";
export const TOPIC_TYPE = "wingsdk.cloud.Topic";
export const COUNTER_TYPE = "wingsdk.cloud.Counter";
export const SCHEDULE_TYPE = "wingsdk.cloud.Schedule";
export const TABLE_TYPE = "wingsdk.cloud.Table";
export const LOGGER_TYPE = "wingsdk.cloud.Logger";
export const TEST_RUNNER_TYPE = "wingsdk.cloud.TestRunner";
export const REDIS_TYPE = "wingsdk.redis.Redis";
<<<<<<< HEAD
export const WEBSITE_TYPE = "wingsdk.cloud.Website";
=======
export const SECRET_TYPE = "wingsdk.cloud.Secret";
>>>>>>> 60b0c34a

export type FunctionHandle = string;

/** Schema for cloud.Api */
export interface ApiSchema extends BaseResourceSchema {
  readonly type: typeof API_TYPE;
  readonly props: {
    /** The routes that the API should handle. */
    readonly routes: ApiRoute[];
  };
  readonly attrs: ApiAttributes & BaseResourceAttributes;
}

/** Runtime attributes for cloud.Api */
export interface ApiAttributes {
  /** The URL of the API. */
  readonly url: string;
}

/** Schema for cloud.Api.props.routes */
export interface ApiRoute {
  /** The route to handle. */
  readonly route: string;
  /** The HTTP method to handle. */
  readonly method: HttpMethod;
  /** The function that should be called when the route is hit. */
  readonly functionHandle: FunctionHandle;
}

/** Schema for cloud.Function */
export interface FunctionSchema extends BaseResourceSchema {
  readonly type: typeof FUNCTION_TYPE;
  readonly props: {
    /** The path to a file containing source code to be run when invoked. */
    readonly sourceCodeFile: string;
    /** The language of the function's source code. */
    readonly sourceCodeLanguage: string;
    /** A map of environment variables to run the function with. */
    readonly environmentVariables: Record<string, string>;
    /** The maximum amount of time the function can run, in milliseconds. */
    readonly timeout: number;
  };
}

/** Runtime attributes for cloud.Function */
export interface FunctionAttributes {}

/** Schema for cloud.Queue */
export interface QueueSchema extends BaseResourceSchema {
  readonly type: typeof QUEUE_TYPE;
  readonly props: {
    /** How long a queue's consumers have to process a message, in seconds */
    readonly timeout: number;
    /** Function that should process queue messages. */
    readonly subscribers: QueueSubscriber[];
    /** Initial messages to be pushed to the queue. */
    readonly initialMessages: string[];
  };
}

/** Runtime attributes for cloud.Queue */
export interface QueueAttributes {}

/** Schema for cloud.Queue.props.subscribers */
export interface QueueSubscriber {
  /** Function that should be called. */
  readonly functionHandle: FunctionHandle;
  /** Maximum number of messages that will be batched together to the subscriber. */
  readonly batchSize: number;
}

/** Schema for cloud.Topic */
export interface TopicSchema extends BaseResourceSchema {
  readonly type: typeof TOPIC_TYPE;
  readonly props: {
    readonly subscribers: TopicSubscriber[];
  };
}

/** Runtime attributes for cloud.Topic */
export interface TopicAttributes {}

export interface TopicSubscriber {
  /** Function that should be called */
  readonly functionHandle: FunctionHandle;
}

/** Runtime attributes for cloud.Table */
export interface TableAttributes {}

/** Schema for cloud.Table */
export interface TableSchema extends BaseResourceSchema {
  readonly type: typeof TABLE_TYPE;
  readonly props: {
    readonly name: string;
    readonly columns: { [key: string]: ColumnType };
    readonly primaryKey: string;
  };
}

/** Schema for cloud.Bucket */
export interface BucketSchema extends BaseResourceSchema {
  readonly type: typeof BUCKET_TYPE;
  readonly props: {
    /** Whether the bucket should be publicly accessible. */
    readonly public: boolean;
    /** The initial objects uploaded to the bucket. */
    readonly initialObjects: Record<string, string>;
    /** Event notification topics- the record has BucketEventType as a key and a topic handle as a value  */
    readonly topics: Record<string, string>;
  };
}

/** Runtime attributes for cloud.Bucket */
export interface BucketAttributes {}

/** Schema for cloud.Logger */
export interface LoggerSchema extends BaseResourceSchema {
  readonly type: typeof LOGGER_TYPE;
  readonly props: {};
}

/** Runtime attributes for cloud.Logger */
export interface LoggerAttributes {}

/** Schema for cloud.Counter */
export interface CounterSchema extends BaseResourceSchema {
  readonly type: typeof COUNTER_TYPE;
  readonly props: {
    /** The initial value of the counter. */
    readonly initial: number;
  };
}

/** Runtime attributes for cloud.Counter */
export interface CounterAttributes {}

/** Schema for cloud.TestRunner */
export interface TestRunnerSchema extends BaseResourceSchema {
  readonly type: typeof TEST_RUNNER_TYPE;
  readonly props: {
    /** A map from test functions to their handles. */
    readonly tests: Record<string, FunctionHandle>;
  };
}

/** Runtime attributes for cloud.TestRunner */
export interface TestRunnerAttributes {}

/** Schema for redis.Redis */
export interface RedisSchema extends BaseResourceSchema {
  readonly type: typeof REDIS_TYPE;
  readonly props: {};
}

<<<<<<< HEAD
/** Schema for cloud.Website */
export interface WebsiteSchema extends BaseResourceSchema {
  readonly type: typeof WEBSITE_TYPE;
  readonly props: cloud.WebsiteProps;
}

export interface RedisAttributes {}
=======
export interface RedisAttributes {}

/** Schema for cloud.Secret */
export interface SecretSchema extends BaseResourceSchema {
  readonly type: typeof SECRET_TYPE;
  readonly props: {
    readonly secretValue: string;
  };
}

/** Runtime attributes for cloud.Secret */
export interface SecretAttributes {}
>>>>>>> 60b0c34a
<|MERGE_RESOLUTION|>--- conflicted
+++ resolved
@@ -16,11 +16,8 @@
 export const LOGGER_TYPE = "wingsdk.cloud.Logger";
 export const TEST_RUNNER_TYPE = "wingsdk.cloud.TestRunner";
 export const REDIS_TYPE = "wingsdk.redis.Redis";
-<<<<<<< HEAD
 export const WEBSITE_TYPE = "wingsdk.cloud.Website";
-=======
 export const SECRET_TYPE = "wingsdk.cloud.Secret";
->>>>>>> 60b0c34a
 
 export type FunctionHandle = string;
 
@@ -176,15 +173,12 @@
   readonly props: {};
 }
 
-<<<<<<< HEAD
 /** Schema for cloud.Website */
 export interface WebsiteSchema extends BaseResourceSchema {
   readonly type: typeof WEBSITE_TYPE;
   readonly props: cloud.WebsiteProps;
 }
 
-export interface RedisAttributes {}
-=======
 export interface RedisAttributes {}
 
 /** Schema for cloud.Secret */
@@ -196,5 +190,4 @@
 }
 
 /** Runtime attributes for cloud.Secret */
-export interface SecretAttributes {}
->>>>>>> 60b0c34a
+export interface SecretAttributes {}