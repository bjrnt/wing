--- conflicted
+++ resolved
@@ -89,13 +89,11 @@
       case REDIS_FQN:
         return new Redis(scope, id);
 
-<<<<<<< HEAD
       case WEBSITE_FQN:
         return new Website(scope, id, args[0]);
-=======
+
       case SECRET_FQN:
         return new Secret(scope, id, args[0]);
->>>>>>> 60b0c34a
     }
 
     return undefined;
