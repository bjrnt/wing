--- conflicted
+++ resolved
@@ -183,11 +183,7 @@
     });
 
     // Apply permissions from bound resources
-<<<<<<< HEAD
-    for (const key of this.permissions?.keys() || []) {
-=======
     for (const key of this.permissions.keys() || []) {
->>>>>>> 55f56266
       const scopedRoleAssignment = this.permissions?.get(
         key
       ) as ScopedRoleAssignment;
