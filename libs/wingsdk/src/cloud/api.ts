--- conflicted
+++ resolved
@@ -10,8 +10,7 @@
 export const API_FQN = fqnForType("cloud.Api");
 
 /**
-<<<<<<< HEAD
- * Cors Properties for `Api`.
+ * Cors Options for `Api`.
  */
 export interface ApiCorsProps {
   /**
@@ -45,10 +44,7 @@
 }
 
 /**
- * Properties for `Api`.
-=======
  * Options for `Api`.
->>>>>>> ba6730ee
  */
 
 export interface ApiProps {
