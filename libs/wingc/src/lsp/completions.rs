use lsp_types::{
	Command, CompletionItem, CompletionItemKind, CompletionResponse, Documentation, InsertTextFormat, MarkupContent,
	MarkupKind,
};
use std::cmp::max;
use tree_sitter::Point;

use crate::ast::{Expr, ExprKind, Phase, Scope, Symbol, TypeAnnotation, TypeAnnotationKind, UserDefinedType};
use crate::closure_transform::{CLOSURE_CLASS_PREFIX, PARENT_THIS_NAME};
use crate::diagnostic::{WingLocation, WingSpan};
use crate::docs::Documented;
use crate::lsp::sync::FILES;
use crate::type_check::symbol_env::{LookupResult, StatementIdx};
use crate::type_check::{
	import_udt_from_jsii, resolve_user_defined_type, ClassLike, Namespace, SymbolKind, Type, Types, UnsafeRef,
	CLASS_INFLIGHT_INIT_NAME, CLASS_INIT_NAME,
};
use crate::visit::{visit_expr, visit_type_annotation, Visit};
use crate::wasm_util::{ptr_to_string, string_to_combined_ptr, WASM_RETURN_ERROR};
use crate::{WINGSDK_ASSEMBLY_NAME, WINGSDK_STD_MODULE};

use super::sync::JSII_TYPES;

#[no_mangle]
pub unsafe extern "C" fn wingc_on_completion(ptr: u32, len: u32) -> u64 {
	let parse_string = ptr_to_string(ptr, len);
	if let Ok(parsed) = serde_json::from_str(&parse_string) {
		let result = on_completion(parsed);
		let result = serde_json::to_string(&result).unwrap();

		// return result as u64 with ptr and len
		string_to_combined_ptr(result)
	} else {
		WASM_RETURN_ERROR
	}
}

pub fn on_completion(params: lsp_types::CompletionParams) -> CompletionResponse {
	let mut final_completions = FILES.with(|files| {
<<<<<<< HEAD
		let files = files.borrow();
=======
		let mut files = files.borrow_mut();
>>>>>>> ecef3d6b
		let uri = params.text_document_position.text_document.uri;
		let file_data = files.get_mut(&uri).expect("File must be open to get completions");

		let types = &file_data.types;
		let root_scope = &file_data.scope;
		let root_env = root_scope.env.borrow();
		let root_env = root_env.as_ref().expect("The root scope must have an environment");

		let mut point = Point::new(
			params.text_document_position.position.line as usize,
			max(params.text_document_position.position.character as i64 - 1, 0) as usize,
		);
		let mut node_to_complete = file_data
			.tree
			.root_node()
			.descendant_for_point_range(point, point)
			.expect("There is always at-least one tree-sitter node");

		while point.column > 0 && node_to_complete.kind() == "source" {
			// We are somewhere in whitespace aether, so we need to backtrack to the nearest node on this line
			point.column -= 1;
			node_to_complete = file_data
				.tree
				.root_node()
				.descendant_for_point_range(point, point)
				.expect("There is always at-least one tree-sitter node");
		}

		let file = uri.to_file_path().ok().expect("LSP only works on real filesystems");

		let wing_location = WingLocation {
			col: point.column as u32,
			line: point.row as u32,
		};

		let mut scope_visitor = ScopeVisitor::new(WingSpan {
			start: wing_location,
			end: wing_location,
			file_id: file.to_str().expect("File path must be valid utf8").to_string(),
		});
		scope_visitor.visit_scope(root_scope);

		let found_env = scope_visitor.found_scope.unwrap();
		let found_env = found_env.env.borrow();
		let found_env = found_env.as_ref().unwrap();

		let parent = node_to_complete.parent();

		if node_to_complete.kind() == "." {
			let parent = parent.expect("A dot must have a parent");

			if parent.kind() == "nested_identifier" {
				if let Some(nearest_expr) = scope_visitor.nearest_expr {
					let nearest_expr_type = types.get_expr_type(nearest_expr).unwrap();

					// If we are inside an incomplete reference, there is possibly a type error or an anything which has no completions
					if !nearest_expr_type.is_anything() && !nearest_expr_type.is_unresolved() {
						return get_completions_from_type(
							&nearest_expr_type,
							types,
							scope_visitor
								.found_scope
								.map(|s| s.env.borrow().as_ref().expect("Scopes must have an environment").phase),
							true,
						);
					}
				}

				// We're likely in a type reference, so let's use the raw text for a lookup
				let wing_source = file_data.contents.as_bytes();
				let mut reference_text = parent
					.utf8_text(wing_source)
					.expect("The referenced text should be available")
					.to_string();
				if reference_text.ends_with(".") {
					reference_text.pop();
				}

				reference_text = add_std_namespace(&reference_text);

				let lookup_thing = found_env
					.lookup_nested_str(&reference_text, scope_visitor.found_stmt_index)
					.ok();

				if let Some((lookup_thing, _)) = lookup_thing {
					match lookup_thing {
						SymbolKind::Type(t) => {
							return get_completions_from_type(&t, types, Some(found_env.phase), false);
						}
						SymbolKind::Variable(v) => {
							return get_completions_from_type(
								&v.type_,
								types,
								scope_visitor
									.found_scope
									.map(|s| s.env.borrow().as_ref().expect("Scopes must have an environment").phase),
								false,
							)
						}
						SymbolKind::Namespace(n) => {
							// If the types in this namespace aren't loaded yet, load them now to get completions
							if !n.loaded {
								JSII_TYPES.with(|jsii_types| {
									let mut jsii_types = jsii_types.borrow_mut();
									let parts = reference_text.split(".").collect::<Vec<_>>();
									// Dummy type representing the namespace to be loaded
									let udt = UserDefinedType {
										root: Symbol::global(parts[0].to_string()),
										fields: parts[1..].iter().map(|s| Symbol::global(s.to_string())).collect(),
										span: WingSpan::default(),
									};
									// Import all types in the namespace by trying to load the "dummy type"
									import_udt_from_jsii(&mut file_data.types, &mut jsii_types, &udt, &file_data.jsii_imports);
								});
							}
							return get_completions_from_namespace(&n, Some(found_env.phase));
						}
					}
				} else {
					return vec![];
				}
			}

			if parent.kind() == "custom_type" {
				if let Some(nearest_type_annotation) = scope_visitor.nearest_type_annotation {
					if let TypeAnnotationKind::UserDefined(udt) = &nearest_type_annotation.kind {
						let type_lookup = resolve_user_defined_type(udt, found_env, scope_visitor.found_stmt_index.unwrap());

						if let Ok(type_lookup) = type_lookup {
							return get_completions_from_type(&type_lookup, types, Some(found_env.phase), false);
						} else {
							// this is probably a namespace, let's look it up
							if let Some(namespace) = root_env
								.lookup_nested_str(&udt.full_path_str(), scope_visitor.found_stmt_index)
								.ok()
								.and_then(|n| n.0.as_namespace_ref())
							{
								let completions = get_completions_from_namespace(&namespace, Some(found_env.phase));
								//for namespaces - return only classes and namespaces
								if parent.parent().expect("custom_type must have a parent node").kind() == "new_expression" {
									return completions
										.iter()
										.filter(|c| {
											matches!(
												c.kind,
												Some(CompletionItemKind::CLASS) | Some(CompletionItemKind::MODULE)
											)
										})
										.map(|c| {
											let mut c = c.clone();
											if c.kind == Some(CompletionItemKind::CLASS) {
												c.insert_text = Some(format!("{}($0)", c.label));
												c.insert_text_format = Some(InsertTextFormat::SNIPPET);
												c.command = Some(Command {
													title: "triggerParameterHints".to_string(),
													command: "editor.action.triggerParameterHints".to_string(),
													arguments: None,
												});
											}
											c
										})
										.collect();
								} else {
									return completions;
								}
							}

							// This is not a known type or namespace
							return vec![];
						}
					}
				}
			}
		}

		// we are somewhere but not entirely sure
		// for now, lets just get all the symbols within the current scope
		let found_stmt_index = scope_visitor.found_stmt_index.unwrap_or_default();

		let mut completions = vec![];

		for symbol_data in found_env.symbol_map.iter().filter(|s| {
			if let StatementIdx::Index(i) = s.1 .0 {
				// within the found scope, we only want to show symbols that were defined before the current position
				i <= found_stmt_index
			} else {
				true
			}
		}) {
			let symbol_kind = &symbol_data.1 .1;

			if let Some(completion) = format_symbol_kind_as_completion(symbol_data.0, symbol_kind) {
				completions.push(completion);
			}
		}

		if let Some(parent) = found_env.parent {
			for data in parent.iter(true) {
				if let Some(completion) = format_symbol_kind_as_completion(&data.0, &data.1) {
					completions.push(completion);
				}
			}
		}

		// lets also add some fun snippets
		completions.push(CompletionItem {
			label: "inflight () => {}".to_string(),
			insert_text: Some("inflight ($1) => {$2}".to_string()),
			insert_text_format: Some(InsertTextFormat::SNIPPET),
			kind: Some(CompletionItemKind::SNIPPET),
			..Default::default()
		});

		completions.push(CompletionItem {
			label: "test \"\" { }".to_string(),
			insert_text: Some("test \"$1\" {\n\t$2\n}".to_string()),
			insert_text_format: Some(InsertTextFormat::SNIPPET),
			kind: Some(CompletionItemKind::SNIPPET),
			..Default::default()
		});

		completions
	});

	final_completions = final_completions
		.iter()
		.map(|item| {
			let mut new_item = item.clone();
			new_item.sort_text = Some(completion_sort_text(&new_item));
			new_item
		})
		.collect();

	CompletionResponse::Array(final_completions)
}

/// LSP sorts completions items alphabetically
/// This function returns a string that can be used to sort the completion items in a more logical order
fn completion_sort_text(completion_item: &CompletionItem) -> String {
	let completion_kind = completion_item.kind;
	let letter = if let Some(kind) = completion_kind {
		match kind {
			CompletionItemKind::ENUM_MEMBER => "aa",
			CompletionItemKind::VARIABLE => "bb",
			CompletionItemKind::FUNCTION => "cc",
			CompletionItemKind::PROPERTY => "dd",
			CompletionItemKind::FIELD => "ee",
			CompletionItemKind::METHOD => "ff",
			CompletionItemKind::CLASS => "gg",
			CompletionItemKind::STRUCT => "hh",
			CompletionItemKind::INTERFACE => "ii",
			CompletionItemKind::ENUM => "jj",
			CompletionItemKind::MODULE => "kk",
			CompletionItemKind::SNIPPET => "ll",
			_ => "z",
		}
	} else {
		"z"
	};
	format!("{}|{}", letter, completion_item.label)
}

/// Gets accessible properties on a type as a list of CompletionItems
fn get_completions_from_type(
	type_: &UnsafeRef<Type>,
	types: &Types,
	current_phase: Option<Phase>,
	is_instance: bool,
) -> Vec<CompletionItem> {
	match &**type_ {
		Type::Class(c) => get_completions_from_class(c, current_phase, is_instance),
		Type::Interface(i) => get_completions_from_class(i, current_phase, is_instance),
		Type::Struct(s) => get_completions_from_class(s, current_phase, is_instance),
		Type::Enum(enum_) => {
			let variants = &enum_.values;
			variants
				.iter()
				.map(|item| CompletionItem {
					label: item.name.clone(),
					detail: Some(enum_.name.name.clone()),
					kind: Some(CompletionItemKind::ENUM_MEMBER),
					..Default::default()
				})
				.collect()
		}
		Type::Optional(t) => get_completions_from_type(t, types, current_phase, is_instance),
		Type::Void | Type::Function(_) | Type::Anything | Type::Unresolved => vec![],
		Type::Number
		| Type::String
		| Type::Duration
		| Type::Boolean
		| Type::Json
		| Type::MutJson
		| Type::Nil
		| Type::Array(_)
		| Type::MutArray(_)
		| Type::Map(_)
		| Type::MutMap(_)
		| Type::Set(_)
		| Type::MutSet(_) => {
			let type_name = type_.to_string();
			let mut type_name = type_name.as_str();

			// Certain primitive type names differ from how they actually appear in the std namespace
			// These are unique when used as a type definition, rather than as a type reference when calling a static method
			type_name = match type_name {
				"str" => "String",
				"duration" => "Duration",
				"bool" => "Boolean",
				"num" => "Number",
				_ => type_name,
			};
			let final_type_name = add_std_namespace(type_name);
			let final_type_name = final_type_name.as_str();

			let fqn = format!("{WINGSDK_ASSEMBLY_NAME}.{final_type_name}");
			if let LookupResult::Found(std_type, _) = types.libraries.lookup_nested_str(fqn.as_str(), None) {
				return get_completions_from_type(&std_type.as_type().expect("is type"), types, current_phase, is_instance);
			} else {
				vec![]
			}
		}
	}
}

/// If the given type is from the std namespace, add the implicit `std.` to it
fn add_std_namespace(type_: &str) -> std::string::String {
	// This section of the code is hacky
	// This is needed because our builtin types have no API
	// So we have to get the API from the std lib
	// But the std lib sometimes doesn't have the same names as the builtin types
	// https://github.com/winglang/wing/issues/1780

	// Additionally, this doesn't handle for generics
	let type_name = type_.to_string();
	let type_name = if let Some((prefix, _)) = type_name.split_once("<") {
		prefix
	} else {
		&type_name
	};
	let type_name = match type_name {
		"Set" => "ImmutableSet",
		"Map" => "ImmutableMap",
		"Array" => "ImmutableArray",
		"MutSet" => "MutableSet",
		"MutMap" => "MutableMap",
		"MutArray" => "MutableArray",
		"Json" | "MutJson" | "MutableArray" | "MutableMap" | "MutableSet" | "ImmutableArray" | "ImmutableMap"
		| "ImmutableSet" | "String" | "Duration" | "Boolean" | "Number" => type_name,
		_ => return type_name.to_string(),
	};

	format!("{WINGSDK_STD_MODULE}.{type_name}")
}

fn get_completions_from_namespace(
	namespace: &UnsafeRef<Namespace>,
	current_phase: Option<Phase>,
) -> Vec<CompletionItem> {
	// If a namespace has a class named "Util", then its members can be accessed directly from
	// the namespace as a syntactic sugar. e.g. "foo.bar()" is equivalent to "foo.Util.bar()"
	let util_completions = match namespace.env.lookup_nested_str("Util", None) {
		LookupResult::Found(kind, _) => match kind {
			SymbolKind::Type(typeref) => {
				let util_class = typeref.as_class();
				if let Some(util_class) = util_class {
					get_completions_from_class(util_class, current_phase, false)
				} else {
					vec![]
				}
			}
			SymbolKind::Variable(_) => vec![],
			SymbolKind::Namespace(_) => vec![],
		},
		LookupResult::NotFound(_) => vec![],
		LookupResult::DefinedLater => vec![],
		LookupResult::ExpectedNamespace(_) => vec![],
	};
	namespace
		.env
		.symbol_map
		.iter()
		.flat_map(|(name, symbol)| format_symbol_kind_as_completion(name, &symbol.1))
		.chain(util_completions.into_iter())
		.collect()
}

/// Gets accessible properties on a class as a list of CompletionItems
fn get_completions_from_class(
	class: &impl ClassLike,
	current_phase: Option<Phase>,
	is_instance: bool,
) -> Vec<CompletionItem> {
	class
		.get_env()
		.iter(true)
		.filter_map(|symbol_data| {
			// hide the init methods, since they're not generally callable
			if symbol_data.0 == CLASS_INIT_NAME || symbol_data.0 == CLASS_INFLIGHT_INIT_NAME {
				return None;
			}
			let variable = symbol_data
				.1
				.as_variable()
				.expect("Symbols in classes are always variables");
			if variable.is_static == is_instance {
				return None;
			}

			let is_function = variable.type_.as_function_sig().is_some();

			if let Some(current_phase) = current_phase {
				if is_function && !current_phase.can_call_to(&variable.phase) {
					return None;
				}
			}

			let kind = if is_function {
				Some(CompletionItemKind::METHOD)
			} else {
				Some(CompletionItemKind::FIELD)
			};
			let is_method = kind == Some(CompletionItemKind::METHOD);

			Some(CompletionItem {
				insert_text: if is_method {
					Some(format!("{}($0)", symbol_data.0))
				} else {
					Some(symbol_data.0.to_string())
				},
				label: symbol_data.0,
				documentation: Some(Documentation::MarkupContent(MarkupContent {
					kind: MarkupKind::Markdown,
					value: symbol_data.1.render_docs(),
				})),
				kind,
				insert_text_format: Some(InsertTextFormat::SNIPPET),
				command: if is_method {
					Some(Command {
						title: "triggerParameterHints".to_string(),
						command: "editor.action.triggerParameterHints".to_string(),
						arguments: None,
					})
				} else {
					None
				},
				..Default::default()
			})
		})
		.collect()
}

/// Formats a SymbolKind from a SymbolEnv as a CompletionItem
fn format_symbol_kind_as_completion(name: &str, symbol_kind: &SymbolKind) -> Option<CompletionItem> {
	if should_exclude_symbol(name) {
		return None;
	}

	let documentation = Some(Documentation::MarkupContent(MarkupContent {
		kind: MarkupKind::Markdown,
		value: symbol_kind.render_docs(),
	}));

	Some(match symbol_kind {
		SymbolKind::Type(t) => CompletionItem {
			label: name.to_string(),
			documentation,
			kind: Some(match **t {
				Type::Array(_)
				| Type::MutArray(_)
				| Type::Map(_)
				| Type::MutMap(_)
				| Type::Set(_)
				| Type::MutSet(_)
				| Type::Class(_) => CompletionItemKind::CLASS,
				Type::Anything
				| Type::Number
				| Type::String
				| Type::Duration
				| Type::Boolean
				| Type::Void
				| Type::Json
				| Type::MutJson
				| Type::Nil
				| Type::Unresolved
				| Type::Optional(_) => CompletionItemKind::CONSTANT,
				Type::Function(_) => CompletionItemKind::FUNCTION,
				Type::Struct(_) => CompletionItemKind::STRUCT,
				Type::Enum(_) => CompletionItemKind::ENUM,
				Type::Interface(_) => CompletionItemKind::INTERFACE,
			}),
			..Default::default()
		},
		SymbolKind::Variable(v) => {
			let kind = if v.type_.as_function_sig().is_some() {
				Some(CompletionItemKind::FUNCTION)
			} else {
				Some(CompletionItemKind::VARIABLE)
			};
			let is_method = kind == Some(CompletionItemKind::FUNCTION);

			CompletionItem {
				label: name.to_string(),
				documentation,
				insert_text: if is_method {
					Some(format!("{name}($0)"))
				} else {
					Some(name.to_string())
				},
				insert_text_format: Some(InsertTextFormat::SNIPPET),
				kind,
				command: if is_method {
					Some(Command {
						title: "triggerParameterHints".to_string(),
						command: "editor.action.triggerParameterHints".to_string(),
						arguments: None,
					})
				} else {
					None
				},
				..Default::default()
			}
		}
		SymbolKind::Namespace(..) => CompletionItem {
			label: name.to_string(),
			documentation,
			kind: Some(CompletionItemKind::MODULE),
			..Default::default()
		},
	})
}

fn should_exclude_symbol(symbol: &str) -> bool {
	symbol == WINGSDK_STD_MODULE || symbol.starts_with(CLOSURE_CLASS_PREFIX) || symbol == PARENT_THIS_NAME
}

/// This visitor is used to find the scope
/// and relevant expression that contains a given location.
pub struct ScopeVisitor<'a> {
	/// The target location we're looking for
	pub location: WingSpan,
	/// The index of the statement that contains the target location
	/// or, the last valid statement before the target location
	pub found_stmt_index: Option<usize>,
	/// The scope that contains the target location
	pub found_scope: Option<&'a Scope>,
	/// The nearest expression before (or containing) the target location
	pub nearest_expr: Option<&'a Expr>,
	/// The nearest type annotation before (or containing) the target location
	pub nearest_type_annotation: Option<&'a TypeAnnotation>,
}

impl<'a> ScopeVisitor<'a> {
	pub fn new(location: WingSpan) -> Self {
		Self {
			location,
			found_stmt_index: None,
			nearest_expr: None,
			found_scope: None,
			nearest_type_annotation: None,
		}
	}
}

impl<'a> Visit<'a> for ScopeVisitor<'a> {
	fn visit_scope(&mut self, node: &'a Scope) {
		if node.span.contains(&self.location.start.into()) {
			self.found_scope = Some(node);

			for (i, statement) in node.statements.iter().enumerate() {
				if statement.span <= self.location {
					self.visit_stmt(&statement);
				} else if self.found_stmt_index.is_none() {
					self.found_stmt_index = Some(max(i as i64 - 1, 0) as usize);
				}
			}
			if self.found_stmt_index.is_none() {
				// If we didn't find a statement, we're somewhere at the end of the scope
				self.found_stmt_index = Some(node.statements.len());
			}
		}
	}

	fn visit_expr(&mut self, node: &'a Expr) {
		// We want to find the nearest expression to our target location
		// i.e we want the expression that is to the left of it
		if node.span.end <= self.location.start {
			if let Some(nearest_expr) = self.nearest_expr {
				// make sure we're not overwriting a more relevant expression
				if nearest_expr.span.end < node.span.end {
					self.nearest_expr = Some(node);
				}
			} else {
				self.nearest_expr = Some(node);
			}
		}

		// We don't want to visit the children of a reference expression
		// as that will actually be a less useful piece of information
		// e.g. With `a.b.c.` we are interested in `a.b.c` and not `a.b`
		if !matches!(&node.kind, ExprKind::Reference(_)) {
			visit_expr(self, node);
		}
	}

	fn visit_type_annotation(&mut self, node: &'a TypeAnnotation) {
		if node.span <= self.location {
			if let Some(nearest_type_annotation) = self.nearest_type_annotation {
				// make sure we're not overwriting a more relevant type annotation
				if nearest_type_annotation.span.end < node.span.end {
					self.nearest_type_annotation = Some(node);
				}
			} else {
				self.nearest_type_annotation = Some(node);
			}
		}

		visit_type_annotation(self, node);
	}
}

#[cfg(test)]
mod tests {
	use crate::lsp::completions::*;
	use crate::lsp::sync::test_utils::*;
	use lsp_types::*;

	/// Creates a snapshot test for a given wing program's completions at a given position
	/// In the wing program, place a comment "//^" into the text where the "^" is pointing to the desired character position
	///
	/// First parameter will be the name of the tests, as well as the identifier to use for the list of completion in the asserts (see last parameter)
	/// Second parameter is the wing code block as a string literal
	/// After the first two parameters, any additional are optional statements that should be used for asserting on the given completions.
	///
	/// Result is a list of [CompletionItem]s
	macro_rules! test_completion_list {
		($name:ident, $code:literal, $($assertion:stmt)*) => {
			#[test]
			fn $name() {
				let text_document_position = load_file_with_contents($code);
				let completion = on_completion(CompletionParams {
					context: None,
					text_document_position,
					work_done_progress_params: Default::default(),
					partial_result_params: Default::default(),
				});

				if let CompletionResponse::Array($name) = completion {
					insta::with_settings!(
						{
							prepend_module_to_snapshot => false,
							omit_expression => true,
							snapshot_path => "./snapshots/completions",
						}, {
							insta::assert_yaml_snapshot!($name);
						}
					);
					$($assertion)*
				} else {
					panic!("Expected array of completions");
				}
			}
		};
	}

	test_completion_list!(empty, "", assert!(!empty.is_empty()));

	test_completion_list!(
		new_expression_nested,
		r#"
bring cloud;

new cloud. 
        //^"#,
		assert!(!new_expression_nested.is_empty())

		// all items are classes
		assert!(new_expression_nested.iter().all(|item| item.kind == Some(CompletionItemKind::CLASS)))

		// all items are preflight
		// TODO https://github.com/winglang/wing/issues/2512
		// assert!(new_expression_nested.iter().all(|item| item.detail.as_ref().unwrap().starts_with("preflight")))
	);

	test_completion_list!(
		static_method_call,
		r#"
class Resource {
	static hello() {}
}

Resource. 
       //^"#,
		assert!(!static_method_call.is_empty())

		assert!(static_method_call.iter().filter(|c| c.label == "hello").count() == 1)
	);

	test_completion_list!(
		only_show_symbols_in_scope,
		r#"
let a = 1;

if a == 1 {
	let x = "";
}
	
let b =  
			//^
			
let c = 3;"#,
		assert!(!only_show_symbols_in_scope.is_empty())

		assert!(only_show_symbols_in_scope.iter().all(|c| c.label != "c"))
	);

	test_completion_list!(
		incomplete_if_statement,
		r#"
let a = MutMap<str> {};
if a. 
   //^"#,
		assert!(!incomplete_if_statement.is_empty())
	);

	test_completion_list!(
		json_statics,
		r#"
Json. 
   //^"#,
		assert!(!json_statics.is_empty())
	);

	test_completion_list!(
		undeclared_var,
		r#"
let x = 2;
notDefined.
         //^"#,
		assert!(undeclared_var.is_empty())
	);

	test_completion_list!(
		capture_in_test,
		r#"
bring cloud;
let b = new cloud.Bucket();
let x = 2;

test "test" {
  b.
  //^
}
"#,
		assert!(!capture_in_test.is_empty())
	);

	test_completion_list!(
		util_static_methods,
		r#"
bring util;

util.
   //^"#,
		assert!(!util_static_methods.is_empty())

		assert!(util_static_methods.iter().filter(|c| c.label == "env").count() == 1)
	);

	test_completion_list!(
		mut_json_methods,
		r#"
let j = MutJson {};
  j.
 //^
"#,
		assert!(!mut_json_methods.is_empty())
	);
}<|MERGE_RESOLUTION|>--- conflicted
+++ resolved
@@ -37,11 +37,7 @@
 
 pub fn on_completion(params: lsp_types::CompletionParams) -> CompletionResponse {
 	let mut final_completions = FILES.with(|files| {
-<<<<<<< HEAD
-		let files = files.borrow();
-=======
 		let mut files = files.borrow_mut();
->>>>>>> ecef3d6b
 		let uri = params.text_document_position.text_document.uri;
 		let file_data = files.get_mut(&uri).expect("File must be open to get completions");
 
