---
source: libs/wingc/src/lsp/completions.rs
---
- label: a
  kind: 6
  documentation:
    kind: markdown
    value: "```wing\npreflight a: num\n```\n---"
  sortText: bb|a
  insertText: a
  insertTextFormat: 2
- label: assert
  kind: 3
  documentation:
    kind: markdown
    value: "```wing\n assert: (condition: bool): void\n```\n---\nAsserts that a condition is true\n\n### Parameters\n - *condition* - The condition to assert"
  sortText: cc|assert
  insertText: assert($0)
  insertTextFormat: 2
  command:
    title: triggerParameterHints
    command: editor.action.triggerParameterHints
- label: b
  kind: 6
  documentation:
    kind: markdown
<<<<<<< HEAD
    value: "```wing\npreflight b: any\n```\n---"
=======
    value: "```wing\npreflight b: unresolved\n```\n---"
>>>>>>> ecef3d6b
  sortText: bb|b
  insertText: b
  insertTextFormat: 2
- label: log
  kind: 3
  documentation:
    kind: markdown
    value: "```wing\n log: (message: str): void\n```\n---\nLogs a message\n\n### Parameters\n - *message* - The message to log"
  sortText: cc|log
  insertText: log($0)
  insertTextFormat: 2
  command:
    title: triggerParameterHints
    command: editor.action.triggerParameterHints
- label: panic
  kind: 3
  documentation:
    kind: markdown
    value: "```wing\n panic: (message: str): void\n```\n---\npanics with an error\n\n### Parameters\n - *message* - The message to panic with"
  sortText: cc|panic
  insertText: panic($0)
  insertTextFormat: 2
  command:
    title: triggerParameterHints
    command: editor.action.triggerParameterHints
- label: throw
  kind: 3
  documentation:
    kind: markdown
    value: "```wing\n throw: (message: str): void\n```\n---\nthrows an error\n\n### Parameters\n - *message* - The message to throw"
  sortText: cc|throw
  insertText: throw($0)
  insertTextFormat: 2
  command:
    title: triggerParameterHints
    command: editor.action.triggerParameterHints
- label: "inflight () => {}"
  kind: 15
  sortText: "ll|inflight () => {}"
  insertText: "inflight ($1) => {$2}"
  insertTextFormat: 2
- label: "test \"\" { }"
  kind: 15
  sortText: "ll|test \"\" { }"
  insertText: "test \"$1\" {\n\t$2\n}"
  insertTextFormat: 2
<|MERGE_RESOLUTION|>--- conflicted
+++ resolved
@@ -24,11 +24,7 @@
   kind: 6
   documentation:
     kind: markdown
-<<<<<<< HEAD
-    value: "```wing\npreflight b: any\n```\n---"
-=======
     value: "```wing\npreflight b: unresolved\n```\n---"
->>>>>>> ecef3d6b
   sortText: bb|b
   insertText: b
   insertTextFormat: 2
