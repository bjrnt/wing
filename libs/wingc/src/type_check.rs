--- conflicted
+++ resolved
@@ -2208,11 +2208,7 @@
 						name: WING_CONSTRUCTOR_NAME.into(),
 						span: name.span.clone(),
 					},
-<<<<<<< HEAD
 					SymbolKind::make_variable(initializer_type, false, initializer.signature.phase),
-=======
-					SymbolKind::make_variable(constructor_type, false, true, constructor.signature.phase),
->>>>>>> 600faa17
 					StatementIdx::Top,
 				) {
 					Err(type_error) => {
@@ -2252,11 +2248,7 @@
 							name: "this".into(),
 							span: name.span.clone(),
 						},
-<<<<<<< HEAD
 						SymbolKind::make_variable(class_type, false, initializer_env.phase),
-=======
-						SymbolKind::make_variable(class_type, false, true, constructor_env.phase),
->>>>>>> 600faa17
 						StatementIdx::Top,
 					)
 					.expect("Expected `this` to be added to constructor env");
