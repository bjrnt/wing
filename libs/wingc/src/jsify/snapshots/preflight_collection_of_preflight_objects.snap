---
source: libs/wingc/src/jsify/tests.rs
---
## Code

```w

    bring cloud;
    let arr = [
      new cloud.Bucket() as "b1",
      new cloud.Bucket() as "b2"
    ];
    test "test" {
      assert(arr.length == 2);
      arr.at(0).put("hello", "world");
    }
    
```

## inflight.$Closure1-1.js

```js
"use strict";
module.exports = function({ $__obj__args_______if__args_0____0____args_0_____arr_length__throw_new_Error__Index_out_of_bounds____return_obj_args_0_______arr___0__, $arr_length }) {
  class $Closure1 {
    constructor({  }) {
      const $obj = (...args) => this.handle(...args);
      Object.setPrototypeOf($obj, this);
      return $obj;
    }
    async handle() {
      {((cond) => {if (!cond) throw new Error("assertion failed: arr.length == 2")})((((a,b) => { try { return require('assert').deepStrictEqual(a,b) === undefined; } catch { return false; } })($arr_length,2)))};
<<<<<<< HEAD
      (await $__obj__args_______if__args_0____0____args_0_____arr_length__throw_new_Error__Index_out_of_bounds____return_obj_args_0_______arr___0__.put("hello","world"));
=======
      (await $_arr_at_0__.put("hello", "world"));
>>>>>>> 16c1c2de
    }
  }
  return $Closure1;
}
```

## preflight.js

```js
"use strict";
const $stdlib = require('@winglang/sdk');
const $plugins = ((s) => !s ? [] : s.split(';'))(process.env.WING_PLUGIN_PATHS);
const $outdir = process.env.WING_SYNTH_DIR ?? ".";
const $wing_is_test = process.env.WING_IS_TEST === "true";
const std = $stdlib.std;
const cloud = $stdlib.cloud;
class $Root extends $stdlib.std.Resource {
  constructor($scope, $id) {
    super($scope, $id);
    class $Closure1 extends $stdlib.std.Resource {
      constructor($scope, $id, ) {
        super($scope, $id);
        (std.Node.of(this)).hidden = true;
      }
      static _toInflightType(context) {
        return `
          require("./inflight.$Closure1-1.js")({
            $__obj__args_______if__args_0____0____args_0_____arr_length__throw_new_Error__Index_out_of_bounds____return_obj_args_0_______arr___0__: ${context._lift(((obj, args) => { if (args[0] < 0 || args[0] >= arr.length) throw new Error("Index out of bounds"); return obj[args[0]]; })(arr, [0]))},
            $arr_length: ${context._lift(arr.length)},
          })
        `;
      }
      _toInflight() {
        return `
          (await (async () => {
            const $Closure1Client = ${$Closure1._toInflightType(this)};
            const client = new $Closure1Client({
            });
            if (client.$inflight_init) { await client.$inflight_init(); }
            return client;
          })())
        `;
      }
      _getInflightOps() {
        return ["handle", "$inflight_init"];
      }
      _registerOnLift(host, ops) {
        if (ops.includes("handle")) {
          $Closure1._registerOnLiftObject(((obj, args) => { if (args[0] < 0 || args[0] >= arr.length) throw new Error("Index out of bounds"); return obj[args[0]]; })(arr, [0]), host, ["put"]);
          $Closure1._registerOnLiftObject(arr.length, host, []);
        }
        super._registerOnLift(host, ops);
      }
    }
    const arr = [this.node.root.newAbstract("@winglang/sdk.cloud.Bucket",this, "b1"), this.node.root.newAbstract("@winglang/sdk.cloud.Bucket",this, "b2")];
    this.node.root.new("@winglang/sdk.std.Test",std.Test,this, "test:test", new $Closure1(this, "$Closure1"));
  }
}
const $App = $stdlib.core.App.for(process.env.WING_TARGET);
new $App({ outdir: $outdir, name: "main", rootConstruct: $Root, plugins: $plugins, isTestEnvironment: $wing_is_test, entrypointDir: process.env['WING_SOURCE_DIR'], rootId: process.env['WING_ROOT_ID'] }).synth();
```
<|MERGE_RESOLUTION|>--- conflicted
+++ resolved
@@ -30,11 +30,7 @@
     }
     async handle() {
       {((cond) => {if (!cond) throw new Error("assertion failed: arr.length == 2")})((((a,b) => { try { return require('assert').deepStrictEqual(a,b) === undefined; } catch { return false; } })($arr_length,2)))};
-<<<<<<< HEAD
       (await $__obj__args_______if__args_0____0____args_0_____arr_length__throw_new_Error__Index_out_of_bounds____return_obj_args_0_______arr___0__.put("hello","world"));
-=======
-      (await $_arr_at_0__.put("hello", "world"));
->>>>>>> 16c1c2de
     }
   }
   return $Closure1;
