use indexmap::{IndexMap, IndexSet};
use phf::phf_map;
use std::cell::RefCell;
use std::collections::HashSet;
use std::{str, vec};
use tree_sitter::Node;
use tree_sitter_traversal::{traverse, Order};

use crate::ast::{
	ArgList, BinaryOperator, CatchBlock, Class, ClassField, ElifBlock, Expr, ExprKind, FunctionBody, FunctionDefinition,
	FunctionParameter, FunctionSignature, FunctionTypeAnnotation, Initializer, Interface, InterpolatedString,
	InterpolatedStringPart, Literal, Phase, Reference, Scope, Stmt, StmtKind, StructField, Symbol, TypeAnnotation,
	TypeAnnotationKind, UnaryOperator, UserDefinedType,
};
use crate::diagnostic::{Diagnostic, DiagnosticResult, Diagnostics, WingSpan};
<<<<<<< HEAD
use crate::{set_compilation_context, WINGSDK_STD_MODULE};
=======
use crate::{WINGSDK_STD_MODULE, WINGSDK_TEST_CLASS_NAME};
>>>>>>> 1680c209

pub struct Parser<'a> {
	pub source: &'a [u8],
	pub source_name: String,
	pub error_nodes: RefCell<HashSet<usize>>,
	pub diagnostics: RefCell<Diagnostics>,
	is_in_loop: RefCell<bool>,
}

// A custom struct could be used to better maintain metadata and issue tracking, though ideally
// this is meant to serve as a bandaide to be removed once wing is further developed.
// k=grammar, v=optional_message, example: ("generic", "targed impl: 1.0.0")
static UNIMPLEMENTED_GRAMMARS: phf::Map<&'static str, &'static str> = phf_map! {
	"any" => "see https://github.com/winglang/wing/issues/434",
	"Promise" => "see https://github.com/winglang/wing/issues/529",
	"preflight_closure" => "see https://github.com/winglang/wing/issues/474",
	"pure_closure" => "see https://github.com/winglang/wing/issues/474",
	"storage_modifier" => "see https://github.com/winglang/wing/issues/107",
	"access_modifier" => "see https://github.com/winglang/wing/issues/108",
	"await_expression" => "see https://github.com/winglang/wing/issues/116",
	"defer_expression" => "see https://github.com/winglang/wing/issues/116",
	"=>" => "see https://github.com/winglang/wing/issues/474",
};

impl<'s> Parser<'s> {
	pub fn new(source: &'s [u8], source_name: String) -> Self {
		Self {
			source,
			source_name,
			error_nodes: RefCell::new(HashSet::new()),
			diagnostics: RefCell::new(Diagnostics::new()),
			is_in_loop: RefCell::new(false),
		}
	}

	pub fn wingit(&self, root: &Node) -> Scope {
		let scope = match root.kind() {
			"source" => self.build_scope(&root),
			_ => Scope {
				env: RefCell::new(None),
				span: Default::default(),
				statements: vec![],
			},
		};

		self.report_unhandled_errors(&root);

		scope
	}

	fn add_error<T>(&self, message: impl ToString, node: &Node) -> Result<T, ()> {
		let diag = Diagnostic {
			message: message.to_string(),
			span: Some(self.node_span(node)),
		};
		// TODO terrible to clone here to avoid move
		self.diagnostics.borrow_mut().push(diag);

		// Track that we have produced a diagnostic for this node
		// (note: it may not necessarily refer to a tree-sitter "ERROR" node)
		self.error_nodes.borrow_mut().insert(node.id());

		// TODO: Seems to me like we should avoid using Rust's Result and `?` semantics here since we actually just want to "log"
		// the error and continue parsing.
		Err(())
	}

	fn report_unimplemented_grammar<T>(
		&self,
		grammar_element: &str,
		grammar_context: &str,
		node: &Node,
	) -> DiagnosticResult<T> {
		if let Some(entry) = UNIMPLEMENTED_GRAMMARS.get(&grammar_element) {
			self.add_error(
				format!(
					"{} \"{}\" is not supported yet {}",
					grammar_context, grammar_element, entry
				),
				node,
			)?
		} else {
			self.add_error(format!("Unexpected {} \"{}\"", grammar_context, grammar_element), node)?
		}
	}

	fn node_text<'a>(&'a self, node: &Node) -> &'a str {
		return str::from_utf8(&self.source[node.byte_range()]).unwrap();
	}

	fn check_error<'a>(&'a self, node: Node<'a>, expected: &str) -> DiagnosticResult<Node> {
		if node.is_error() {
			self.add_error(format!("Expected {}", expected), &node)
		} else {
			Ok(node)
		}
	}

	fn get_child_field<'a>(&'a self, node: &'a Node<'a>, field: &str) -> DiagnosticResult<Node> {
		let checked_node = self.check_error(*node, field)?;
		let child = checked_node.child_by_field_name(field);
		if let Some(child) = child {
			self.check_error(child, field)
		} else {
			self.add_error(format!("Expected {}", field), &node)
		}
	}

	fn node_symbol(&self, node: &Node) -> DiagnosticResult<Symbol> {
		let checked_node = self.check_error(*node, "symbol")?;
		Ok(Symbol {
			span: self.node_span(&checked_node),
			name: self.node_text(&checked_node).to_string(),
		})
	}

	fn build_duration(&self, node: &Node) -> DiagnosticResult<Literal> {
		let value = self.check_error(node.named_child(0).unwrap(), "duration")?;
		let value_text = self.node_text(&self.get_child_field(&value, "value")?);

		match value.kind() {
			"seconds" => Ok(Literal::Duration(value_text.parse().expect("Duration string"))),
			"minutes" => Ok(Literal::Duration(
				// Specific "Minutes" duration needed here
				value_text.parse::<f64>().expect("Duration string") * 60_f64,
			)),
			"hours" => Ok(Literal::Duration(
				value_text.parse::<f64>().expect("Duration string") * 3600_f64,
			)),
			"ERROR" => self.add_error("Expected duration type", &node),
			other => self.report_unimplemented_grammar(other, "duration type", node),
		}
	}

	fn node_span(&self, node: &Node) -> WingSpan {
		let node_range = node.range();
		WingSpan {
			start: node_range.start_point.into(),
			end: node_range.end_point.into(),
			// TODO: Implement multi-file support
			file_id: self.source_name.to_string(),
		}
	}

	fn build_scope(&self, scope_node: &Node) -> Scope {
		let span = self.node_span(scope_node);
		set_compilation_context("parsing", &span);
		let mut cursor = scope_node.walk();

		Scope {
			statements: scope_node
				.named_children(&mut cursor)
				.filter(|child| !child.is_extra() && child.kind() != "AUTOMATIC_BLOCK")
				.enumerate()
				.filter_map(|(i, st_node)| self.build_statement(&st_node, i).ok())
				.collect(),
			env: RefCell::new(None), // env should be set later when scope is type-checked
			span,
		}
	}

	fn build_statement(&self, statement_node: &Node, idx: usize) -> DiagnosticResult<Stmt> {
		let span = self.node_span(statement_node);
		set_compilation_context("parsing", &span);
		let stmt_kind = match statement_node.kind() {
			"short_import_statement" => self.build_bring_statement(statement_node)?,

			"variable_definition_statement" => self.build_variable_def_statement(statement_node)?,
			"variable_assignment_statement" => self.build_assignment_statement(statement_node)?,

			"expression_statement" => StmtKind::Expression(self.build_expression(&statement_node.named_child(0).unwrap())?),
			"block" => StmtKind::Scope(self.build_scope(statement_node)),
			"if_statement" => self.build_if_statement(statement_node)?,
			"if_let_statement" => self.build_if_let_statement(statement_node)?,
			"for_in_loop" => self.build_for_statement(statement_node)?,
			"while_statement" => self.build_while_statement(statement_node)?,
			"break_statement" => self.build_break_statement(statement_node)?,
			"continue_statement" => self.build_continue_statement(statement_node)?,
			"return_statement" => self.build_return_statement(statement_node)?,
			"class_definition" => self.build_class_statement(statement_node, false)?,
			"resource_definition" => self.build_class_statement(statement_node, true)?,
			"interface_definition" => self.build_interface_statement(statement_node)?,
			"enum_definition" => self.build_enum_statement(statement_node)?,
			"try_catch_statement" => self.build_try_catch_statement(statement_node)?,
			"struct_definition" => self.build_struct_definition_statement(statement_node)?,
			"test_statement" => self.build_test_statement(statement_node)?,
			"ERROR" => return self.add_error("Expected statement", statement_node),
			other => return self.report_unimplemented_grammar(other, "statement", statement_node),
		};

		Ok(Stmt {
			kind: stmt_kind,
			span,
			idx,
		})
	}

	fn build_try_catch_statement(&self, statement_node: &Node) -> DiagnosticResult<StmtKind> {
		let try_statements = self.build_scope(&statement_node.child_by_field_name("block").unwrap());
		let catch_block = if let Some(catch_block) = statement_node.child_by_field_name("catch_block") {
			Some(CatchBlock {
				statements: self.build_scope(&catch_block),
				exception_var: if let Some(exception_var_node) = statement_node.child_by_field_name("exception_identifier") {
					Some(self.node_symbol(&exception_var_node)?)
				} else {
					None
				},
			})
		} else {
			None
		};

		let finally_statements = if let Some(finally_node) = statement_node.child_by_field_name("finally_block") {
			Some(self.build_scope(&finally_node))
		} else {
			None
		};

		// If both catch and finally are missing, report an error
		if catch_block.is_none() && finally_statements.is_none() {
			return self.add_error::<StmtKind>(
				String::from("Missing `catch` or `finally` blocks for this try statement"),
				&statement_node,
			);
		}

		Ok(StmtKind::TryCatch {
			try_statements,
			catch_block,
			finally_statements,
		})
	}

	fn build_return_statement(&self, statement_node: &Node) -> DiagnosticResult<StmtKind> {
		Ok(StmtKind::Return(
			if let Some(return_expression_node) = statement_node.child_by_field_name("expression") {
				Some(self.build_expression(&return_expression_node)?)
			} else {
				None
			},
		))
	}

	/// Builds scope statements for a loop (while/for), and maintains the is_in_loop flag
	/// for the duration of the loop. So that later break statements inside can be validated
	/// without traversing the AST.
	fn build_in_loop_scope(&self, scope_node: &Node) -> Scope {
		let prev_is_in_loop = *self.is_in_loop.borrow();
		*self.is_in_loop.borrow_mut() = true;
		let scope = self.build_scope(scope_node);
		*self.is_in_loop.borrow_mut() = prev_is_in_loop;
		scope
	}

	fn build_while_statement(&self, statement_node: &Node) -> DiagnosticResult<StmtKind> {
		Ok(StmtKind::While {
			condition: self.build_expression(&statement_node.child_by_field_name("condition").unwrap())?,
			statements: self.build_in_loop_scope(&statement_node.child_by_field_name("block").unwrap()),
		})
	}

	fn build_for_statement(&self, statement_node: &Node) -> DiagnosticResult<StmtKind> {
		Ok(StmtKind::ForLoop {
			iterator: self.node_symbol(&statement_node.child_by_field_name("iterator").unwrap())?,
			iterable: self.build_expression(&statement_node.child_by_field_name("iterable").unwrap())?,
			statements: self.build_in_loop_scope(&statement_node.child_by_field_name("block").unwrap()),
		})
	}

	fn build_break_statement(&self, statement_node: &Node) -> DiagnosticResult<StmtKind> {
		if !*self.is_in_loop.borrow() {
			return self.add_error::<StmtKind>(
				"Expected break statement to be inside of a loop (while/for)",
				statement_node,
			);
		}
		Ok(StmtKind::Break)
	}

	fn build_continue_statement(&self, statement_node: &Node) -> DiagnosticResult<StmtKind> {
		if !*self.is_in_loop.borrow() {
			return self.add_error::<StmtKind>(
				"Expected continue statement to be inside of a loop (while/for)",
				statement_node,
			);
		}
		Ok(StmtKind::Continue)
	}

	fn build_if_let_statement(&self, statement_node: &Node) -> DiagnosticResult<StmtKind> {
		let if_block = self.build_scope(&statement_node.child_by_field_name("block").unwrap());
		let value = self.build_expression(&statement_node.child_by_field_name("value").unwrap())?;
		let name = self.node_symbol(&statement_node.child_by_field_name("name").unwrap())?;
		let else_block = if let Some(else_block) = statement_node.child_by_field_name("else_block") {
			Some(self.build_scope(&else_block))
		} else {
			None
		};
		Ok(StmtKind::IfLet {
			var_name: name,
			value,
			statements: if_block,
			else_statements: else_block,
		})
	}

	fn build_if_statement(&self, statement_node: &Node) -> DiagnosticResult<StmtKind> {
		let if_block = self.build_scope(&statement_node.child_by_field_name("block").unwrap());
		let mut elif_vec = vec![];
		let mut cursor = statement_node.walk();
		for node in statement_node.children_by_field_name("elif_block", &mut cursor) {
			let conditions = self.build_expression(&node.child_by_field_name("condition").unwrap());
			let statements = self.build_scope(&node.child_by_field_name("block").unwrap());
			let elif = ElifBlock {
				condition: conditions.unwrap(),
				statements: statements,
			};
			elif_vec.push(elif);
		}
		let else_block = if let Some(else_block) = statement_node.child_by_field_name("else_block") {
			Some(self.build_scope(&else_block))
		} else {
			None
		};
		Ok(StmtKind::If {
			condition: self.build_expression(&statement_node.child_by_field_name("condition").unwrap())?,
			statements: if_block,
			elif_statements: elif_vec,
			else_statements: else_block,
		})
	}

	fn build_assignment_statement(&self, statement_node: &Node) -> DiagnosticResult<StmtKind> {
		let reference = self.build_reference(&statement_node.child_by_field_name("name").unwrap())?;
		if let ExprKind::Reference(r) = reference.kind {
			Ok(StmtKind::Assignment {
				variable: r,
				value: self.build_expression(&statement_node.child_by_field_name("value").unwrap())?,
			})
		} else {
			self.add_error(
				"Expected a reference on the left hand side of an assignment",
				statement_node,
			)
		}
	}

	fn build_struct_definition_statement(&self, statement_node: &Node) -> DiagnosticResult<StmtKind> {
		let name = self.node_symbol(&self.get_child_field(&statement_node, "name")?)?;

		let mut cursor = statement_node.walk();
		let mut members = vec![];

		for field_node in statement_node.children_by_field_name("field", &mut cursor) {
			let identifier = self.node_symbol(&self.get_child_field(&field_node, "name")?)?;
			let type_ = &self.get_child_field(&field_node, "type")?;
			let f = StructField {
				name: identifier,
				member_type: self.build_type_annotation(&type_)?,
			};
			members.push(f);
		}

		let mut extends = vec![];
		for super_node in statement_node.children_by_field_name("extends", &mut cursor) {
			let super_type = self.build_type_annotation(&super_node)?;
			match super_type.kind {
				TypeAnnotationKind::UserDefined(t) => {
					extends.push(t);
				}
				_ => {
					self.add_error::<Node>(
						format!("Extended type must be a user defined type, found {}", super_type),
						&super_node,
					)?;
				}
			}
		}

		Ok(StmtKind::Struct {
			name,
			extends,
			fields: members,
		})
	}

	fn build_variable_def_statement(&self, statement_node: &Node) -> DiagnosticResult<StmtKind> {
		let type_ = if let Some(type_node) = statement_node.child_by_field_name("type") {
			Some(self.build_type_annotation(&type_node)?)
		} else {
			None
		};
		Ok(StmtKind::Let {
			reassignable: statement_node.child_by_field_name("reassignable").is_some(),
			var_name: self.node_symbol(&statement_node.child_by_field_name("name").unwrap())?,
			initial_value: self.build_expression(&statement_node.child_by_field_name("value").unwrap())?,
			type_,
		})
	}

	fn build_bring_statement(&self, statement_node: &Node) -> DiagnosticResult<StmtKind> {
		Ok(StmtKind::Bring {
			module_name: self.node_symbol(&statement_node.child_by_field_name("module_name").unwrap())?,
			identifier: if let Some(identifier) = statement_node.child_by_field_name("alias") {
				Some(self.node_symbol(&identifier)?)
			} else {
				None
			},
		})
	}

	fn build_enum_statement(&self, statement_node: &Node) -> DiagnosticResult<StmtKind> {
		let name = self.node_symbol(&statement_node.child_by_field_name("enum_name").unwrap());
		if name.is_err() {
			self
				.add_error::<Node>(String::from("Invalid enum name"), &statement_node)
				.err();
		}

		let mut cursor = statement_node.walk();
		let mut values = IndexSet::<Symbol>::new();
		for node in statement_node.named_children(&mut cursor) {
			if node.kind() != "enum_field" {
				continue;
			}

			let diagnostic = self.node_symbol(&node);
			if diagnostic.is_err() {
				self.add_error::<Node>(String::from("Invalid enum value"), &node).err();
				continue;
			}

			let symbol = diagnostic.unwrap();
			let success = values.insert(symbol.clone());
			if !success {
				self
					.add_error::<Node>(format!("Duplicated enum value {}", symbol.name), &node)
					.err();
			}
		}

		Ok(StmtKind::Enum {
			name: name.unwrap(),
			values,
		})
	}

	fn build_class_statement(&self, statement_node: &Node, is_resource: bool) -> DiagnosticResult<StmtKind> {
		let mut cursor = statement_node.walk();
		let mut fields = vec![];
		let mut methods = vec![];
		let mut initializer = None;
		let mut inflight_initializer = None;
		let name = self.node_symbol(&statement_node.child_by_field_name("name").unwrap())?;
		for class_element in statement_node
			.child_by_field_name("implementation")
			.unwrap()
			.named_children(&mut cursor)
		{
			if class_element.is_extra() {
				continue;
			}
			match (class_element.kind(), is_resource) {
				("method_definition", true) => {
					let method_name = self.node_symbol(&class_element.child_by_field_name("name").unwrap());
					let is_static = class_element.child_by_field_name("static").is_some();
					let func_def = self.build_function_definition(&class_element, Phase::Preflight, is_static);
					match (method_name, func_def) {
						(Ok(method_name), Ok(func_def)) => methods.push((method_name, func_def)),
						_ => {}
					}
				}
				("inflight_method_definition", _) => {
					let method_name = self.node_symbol(&class_element.child_by_field_name("name").unwrap());
					let is_static = class_element.child_by_field_name("static").is_some();
					let func_def = self.build_function_definition(&class_element, Phase::Inflight, is_static);
					match (method_name, func_def) {
						(Ok(method_name), Ok(func_def)) => methods.push((method_name, func_def)),
						_ => {}
					}
				}
				("class_field", _) => {
					let is_static = class_element.child_by_field_name("static").is_some();
					if is_static {
						self.diagnostics.borrow_mut().push(Diagnostic {
							message: "Static class fields not supported yet, see https://github.com/winglang/wing/issues/1668"
								.to_string(),
							span: Some(self.node_span(&class_element)),
						});
					}

					fields.push(ClassField {
						name: self.node_symbol(&class_element.child_by_field_name("name").unwrap())?,
						member_type: self.build_type_annotation(&class_element.child_by_field_name("type").unwrap())?,
						reassignable: class_element.child_by_field_name("reassignable").is_some(),
						is_static,
						phase: match class_element.child_by_field_name("phase_modifier") {
							Some(n) => {
								if !is_resource {
									self.add_error::<Node>("Class cannot have inflight fields", &n).err();
								}
								Phase::Inflight
							}
							None => Phase::Preflight,
						},
					})
				}
				("initializer", _) => {
					let is_inflight = class_element.child_by_field_name("inflight").is_some();
					if initializer.is_some() && !is_inflight {
						self
							.add_error::<Node>(
								format!("Multiple initializers defined in class {}", name.name),
								&class_element,
							)
							.err();
					} else if inflight_initializer.is_some() && is_inflight {
						self
							.add_error::<Node>(
								format!("Multiple inflight initializers defined in class {}", name.name),
								&class_element,
							)
							.err();
					}
					if !is_resource && is_inflight {
						self
							.add_error::<Node>("Class cannot have an inflight initializers", &class_element)
							.err();
					}
					let parameters_node = class_element.child_by_field_name("parameter_list").unwrap();
					let parameters = self.build_parameter_list(&parameters_node)?;
					if !parameters.is_empty() && is_inflight {
						self
							.add_error::<Node>("Inflight initializers cannot have parameters", &parameters_node)
							.err();
					}
					if is_inflight {
						inflight_initializer = Some(FunctionDefinition {
							body: FunctionBody::Statements(self.build_scope(&class_element.child_by_field_name("block").unwrap())),
							signature: FunctionSignature {
								parameters: vec![], // Inflight initializers cannot have parameters
								return_type: None,
								phase: Phase::Inflight,
							},
							is_static: false,
							span: self.node_span(&class_element),
						})
					} else {
						initializer = Some(Initializer {
							statements: self.build_scope(&class_element.child_by_field_name("block").unwrap()),
							signature: FunctionSignature {
								parameters,
								return_type: Some(Box::new(TypeAnnotation {
									kind: TypeAnnotationKind::UserDefined(UserDefinedType {
										root: name.clone(),
										fields: vec![],
										span: name.span.clone(),
									}),
									span: self.node_span(&class_element),
								})),
								phase: if is_resource { Phase::Preflight } else { Phase::Inflight },
							},
							span: self.node_span(&class_element),
						})
					}
				}
				("ERROR", _) => {
					self
						.add_error::<Node>("Expected class element node", &class_element)
						.err();
				}
				(other, _) => {
					panic!("Unexpected class element node type {} || {:#?}", other, class_element);
				}
			}
		}

		let initializer = match initializer {
			Some(init) => init,
			// add a default initializer if none is defined
			None => Initializer {
				signature: FunctionSignature {
					parameters: vec![],
					return_type: Some(Box::new(TypeAnnotation {
						kind: TypeAnnotationKind::UserDefined(UserDefinedType {
							root: name.clone(),
							fields: vec![],
							span: name.span.clone(),
						}),
						span: name.span.clone(),
					})),
					phase: if is_resource { Phase::Preflight } else { Phase::Inflight },
				},
				statements: Scope {
					env: RefCell::new(None),
					statements: vec![],
					span: name.span.clone(),
				},
				span: name.span.clone(),
			},
		};

		let parent = if let Some(parent_node) = statement_node.child_by_field_name("parent") {
			let parent_type = self.build_type_annotation(&parent_node)?;
			match parent_type.kind {
				TypeAnnotationKind::UserDefined(parent_type) => Some(parent_type),
				_ => {
					self.add_error::<Node>(
						format!("Parent type must be a user defined type, found {}", parent_type),
						&parent_node,
					)?;
					None
				}
			}
		} else {
			None
		};

		let mut implements = vec![];
		for type_node in statement_node.children_by_field_name("implements", &mut cursor) {
			// ignore comments
			if type_node.is_extra() {
				continue;
			}

			// ignore commas
			if !type_node.is_named() {
				continue;
			}

			let interface_type = self.build_type_annotation(&type_node)?;
			match interface_type.kind {
				TypeAnnotationKind::UserDefined(interface_type) => implements.push(interface_type),
				_ => {
					self.add_error::<Node>(
						format!(
							"Implemented interface must be a user defined type, found {}",
							interface_type
						),
						&type_node,
					)?;
				}
			}
		}

		Ok(StmtKind::Class(Class {
			name,
			fields,
			methods,
			parent,
			implements,
			initializer,
			is_resource,
			inflight_initializer,
		}))
	}

	fn build_interface_statement(&self, statement_node: &Node) -> DiagnosticResult<StmtKind> {
		let mut cursor = statement_node.walk();
		let mut extends = vec![];
		let mut methods = vec![];
		let name = self.node_symbol(&statement_node.child_by_field_name("name").unwrap())?;

		for interface_element in statement_node
			.child_by_field_name("implementation")
			.unwrap()
			.named_children(&mut cursor)
		{
			if interface_element.is_extra() {
				continue;
			}
			match interface_element.kind() {
				"method_signature" => {
					if let Ok((method_name, func_sig)) = self.build_interface_method(interface_element, Phase::Preflight) {
						methods.push((method_name, func_sig))
					}
				}
				"inflight_method_signature" => {
					if let Ok((method_name, func_sig)) = self.build_interface_method(interface_element, Phase::Inflight) {
						methods.push((method_name, func_sig))
					}
				}
				"ERROR" => {
					self
						.add_error::<Node>("Expected interface element node", &interface_element)
						.err();
				}
				other => {
					panic!(
						"Unexpected interface element node type {} || {:#?}",
						other, interface_element
					);
				}
			}
		}

		for extend in statement_node.children_by_field_name("extends", &mut cursor) {
			// ignore comments
			if extend.is_extra() {
				continue;
			}

			// ignore commas
			if !extend.is_named() {
				continue;
			}

			if let Ok(TypeAnnotation {
				kind: TypeAnnotationKind::UserDefined(interface_type),
				..
			}) = self.build_udt_annotation(&extend)
			{
				extends.push(interface_type);
			}
		}

		Ok(StmtKind::Interface(Interface { name, methods, extends }))
	}

	fn build_interface_method(
		&self,
		interface_element: Node,
		phase: Phase,
	) -> DiagnosticResult<(Symbol, FunctionSignature)> {
		let name = interface_element.child_by_field_name("name").unwrap();
		let method_name = self.node_symbol(&name)?;
		let func_sig = self.build_function_signature(&interface_element, phase)?;
		match func_sig.return_type {
			Some(_) => Ok((method_name, func_sig)),
			None => {
				self.add_error::<(Symbol, FunctionSignature)>("Expected method return type".to_string(), &interface_element)
			}
		}
	}

	fn build_function_signature(&self, func_sig_node: &Node, phase: Phase) -> DiagnosticResult<FunctionSignature> {
		let parameters = self.build_parameter_list(&func_sig_node.child_by_field_name("parameter_list").unwrap())?;
		let return_type = if let Some(rt) = func_sig_node.child_by_field_name("type") {
			Some(Box::new(self.build_type_annotation(&rt)?))
		} else {
			None
		};
		Ok(FunctionSignature {
			parameters,
			return_type,
			phase,
		})
	}

	fn build_anonymous_closure(&self, anon_closure_node: &Node, phase: Phase) -> DiagnosticResult<FunctionDefinition> {
		self.build_function_definition(anon_closure_node, phase, true)
	}

	fn build_function_definition(
		&self,
		func_def_node: &Node,
		phase: Phase,
		is_static: bool,
	) -> DiagnosticResult<FunctionDefinition> {
		let signature = self.build_function_signature(func_def_node, phase)?;
		let statements = if let Some(external) = func_def_node.child_by_field_name("extern_modifier") {
			let node_text = self.node_text(&external.named_child(0).unwrap());
			let node_text = &node_text[1..node_text.len() - 1];
			FunctionBody::External(node_text.to_string())
		} else {
			FunctionBody::Statements(self.build_scope(&self.get_child_field(func_def_node, "block")?))
		};

		Ok(FunctionDefinition {
			body: statements,
			signature,
			is_static,
			span: self.node_span(func_def_node),
		})
	}

	/// Builds a vector of all parameters defined in `parameter_list_node`.
	///
	/// # Returns
	/// A vector of tuples for each parameter in the list. The tuples are the name, type and a bool letting
	/// us know whether the parameter is reassignable or not respectively.
	fn build_parameter_list(&self, parameter_list_node: &Node) -> DiagnosticResult<Vec<FunctionParameter>> {
		let mut res = vec![];
		let mut cursor = parameter_list_node.walk();
		for parameter_definition_node in parameter_list_node.named_children(&mut cursor) {
			if parameter_definition_node.is_extra() {
				continue;
			}

			res.push(FunctionParameter {
				name: self.node_symbol(&parameter_definition_node.child_by_field_name("name").unwrap())?,
				type_annotation: self.build_type_annotation(&parameter_definition_node.child_by_field_name("type").unwrap())?,
				reassignable: parameter_definition_node.child_by_field_name("reassignable").is_some(),
			});
		}

		Ok(res)
	}

	fn build_type_annotation(&self, type_node: &Node) -> DiagnosticResult<TypeAnnotation> {
		let span = self.node_span(type_node);
		match type_node.kind() {
			"builtin_type" => match self.node_text(type_node) {
				"num" => Ok(TypeAnnotation {
					kind: TypeAnnotationKind::Number,
					span,
				}),
				"str" => Ok(TypeAnnotation {
					kind: TypeAnnotationKind::String,
					span,
				}),
				"bool" => Ok(TypeAnnotation {
					kind: TypeAnnotationKind::Bool,
					span,
				}),
				"duration" => Ok(TypeAnnotation {
					kind: TypeAnnotationKind::Duration,
					span,
				}),
				"void" => Ok(TypeAnnotation {
					kind: TypeAnnotationKind::Void,
					span,
				}),
				"ERROR" => self.add_error("Expected builtin type", type_node),
				other => return self.report_unimplemented_grammar(other, "builtin", type_node),
			},
			"optional" => {
				let inner_type = self.build_type_annotation(&type_node.named_child(0).unwrap()).unwrap();
				Ok(TypeAnnotation {
					kind: TypeAnnotationKind::Optional(Box::new(inner_type)),
					span,
				})
			}
			"custom_type" => Ok(self.build_udt_annotation(&type_node)?),
			"function_type" => {
				let param_type_list_node = type_node.child_by_field_name("parameter_types").unwrap();
				let mut cursor = param_type_list_node.walk();
				let param_types = param_type_list_node
					.named_children(&mut cursor)
					.filter_map(|param_type| self.build_type_annotation(&param_type).ok())
					.collect::<Vec<TypeAnnotation>>();
				match type_node.child_by_field_name("return_type") {
					Some(return_type) => Ok(TypeAnnotation {
						kind: TypeAnnotationKind::Function(FunctionTypeAnnotation {
							param_types,
							return_type: Box::new(self.build_type_annotation(&return_type)?),
							phase: if type_node.child_by_field_name("inflight").is_some() {
								Phase::Inflight
							} else {
								Phase::Preflight
							},
						}),
						span,
					}),
					None => self.add_error("Expected function return type".to_string(), &type_node),
				}
			}
			"json_container_type" => {
				let container_type = self.node_text(&type_node);
				match container_type {
					"Json" => Ok(TypeAnnotation {
						kind: TypeAnnotationKind::Json,
						span,
					}),
					"MutJson" => Ok(TypeAnnotation {
						kind: TypeAnnotationKind::MutJson,
						span,
					}),
					other => self.add_error(format!("invalid json container type {}", other), &type_node),
				}
			}
			"mutable_container_type" | "immutable_container_type" => {
				let container_type = self.node_text(&type_node.child_by_field_name("collection_type").unwrap());
				let element_type = type_node.child_by_field_name("type_parameter").unwrap();
				match container_type {
					"Map" => Ok(TypeAnnotation {
						kind: TypeAnnotationKind::Map(Box::new(self.build_type_annotation(&element_type)?)),
						span,
					}),
					"MutMap" => Ok(TypeAnnotation {
						kind: TypeAnnotationKind::MutMap(Box::new(self.build_type_annotation(&element_type)?)),
						span,
					}),
					"Array" => Ok(TypeAnnotation {
						kind: TypeAnnotationKind::Array(Box::new(self.build_type_annotation(&element_type)?)),
						span,
					}),
					"MutArray" => Ok(TypeAnnotation {
						kind: TypeAnnotationKind::MutArray(Box::new(self.build_type_annotation(&element_type)?)),
						span,
					}),
					"Set" => Ok(TypeAnnotation {
						kind: TypeAnnotationKind::Set(Box::new(self.build_type_annotation(&element_type)?)),
						span,
					}),
					"MutSet" => Ok(TypeAnnotation {
						kind: TypeAnnotationKind::MutSet(Box::new(self.build_type_annotation(&element_type)?)),
						span,
					}),
					"ERROR" => self.add_error("Expected builtin container type", type_node)?,
					other => self.report_unimplemented_grammar(other, "builtin container type", type_node),
				}
			}
			"ERROR" => self.add_error("Expected type", type_node),
			other => self.report_unimplemented_grammar(other, "type", type_node),
		}
	}

	fn build_nested_identifier(&self, nested_node: &Node) -> DiagnosticResult<Expr> {
		if nested_node.has_error() {
			return self.add_error("Syntax error", &nested_node);
		}

		let object_expr = self.get_child_field(nested_node, "object")?;

		if let Some(property) = nested_node.child_by_field_name("property") {
			let object_expr = if object_expr.kind() == "json_container_type" {
				Expr {
					kind: ExprKind::Reference(Reference::TypeMember {
						type_: UserDefinedType {
							root: Symbol {
								name: WINGSDK_STD_MODULE.to_string(),
								span: Default::default(),
							},
							fields: vec![self.node_symbol(&object_expr)?],
							span: self.node_span(&object_expr),
						},
						property: self.node_symbol(&property)?,
					}),
					span: self.node_span(&object_expr),
					evaluated_type: RefCell::new(None),
				}
			} else {
				self.build_expression(&object_expr)?
			};
			let accessor_sym = self.node_symbol(&self.get_child_field(nested_node, "accessor_type")?)?;
			let optional_accessor = match accessor_sym.name.as_str() {
				"?." => true,
				_ => false,
			};
			Ok(Expr {
				kind: ExprKind::Reference(Reference::InstanceMember {
					object: Box::new(object_expr),
					property: self.node_symbol(&property)?,
					optional_accessor,
				}),
				span: self.node_span(&nested_node),
				evaluated_type: RefCell::new(None),
			})
		} else {
			// we are missing the last property, but we can still parse the rest of the expression
			let err = self.add_error(
				"Expected property",
				&nested_node
					.child(nested_node.child_count() - 1)
					.expect("Nested identifier should have at least one child"),
			);
			if object_expr.kind() == "reference" {
				self.build_reference(&object_expr)
			} else {
				err
			}
		}
	}

	fn build_udt_annotation(&self, nested_node: &Node) -> DiagnosticResult<TypeAnnotation> {
		// check if last node is a "."
		let last_child = nested_node
			.child(nested_node.child_count() - 1)
			.expect("If node is a custom type, it will have at least one child");
		if last_child.kind() == "." {
			// even though we're missing a field, we can still parse the rest of the type
			let _ = self.add_error::<()>("Expected namespaced type", &last_child);
		}

		let mut cursor = nested_node.walk();
		let kind = TypeAnnotationKind::UserDefined(UserDefinedType {
			root: self.node_symbol(&nested_node.child_by_field_name("object").unwrap())?,
			fields: nested_node
				.children_by_field_name("fields", &mut cursor)
				.map(|n| self.node_symbol(&n).unwrap())
				.collect(),
			span: self.node_span(&nested_node),
		});
		Ok(TypeAnnotation {
			kind,
			span: self.node_span(&nested_node),
		})
	}

	fn build_reference(&self, reference_node: &Node) -> DiagnosticResult<Expr> {
		let actual_node = reference_node.named_child(0).unwrap();
		let actual_node_span = self.node_span(&actual_node);
		match actual_node.kind() {
			"reference_identifier" => Ok(Expr {
				kind: ExprKind::Reference(Reference::Identifier(self.node_symbol(&actual_node)?)),
				span: actual_node_span,
				evaluated_type: RefCell::new(None),
			}),
			"nested_identifier" => Ok(self.build_nested_identifier(&actual_node)?),
			"structured_access_expression" => {
				self.report_unimplemented_grammar("structured_access_expression", "reference", &actual_node)
			}
			other => self.add_error(format!("Expected reference, got {other}"), &actual_node),
		}
	}

	fn build_arg_list(&self, arg_list_node: &Node) -> DiagnosticResult<ArgList> {
		let mut pos_args = vec![];
		let mut named_args = IndexMap::new();

		let mut cursor = arg_list_node.walk();
		let mut seen_keyword_args = false;
		for child in arg_list_node.named_children(&mut cursor) {
			if child.is_extra() {
				continue;
			}
			match child.kind() {
				"positional_argument" => {
					if seen_keyword_args {
						self.add_error("Positional arguments must come before named arguments", &child)?;
					}
					pos_args.push(self.build_expression(&child)?);
				}
				"keyword_argument" => {
					seen_keyword_args = true;
					let arg_name_node = &child.named_child(0).unwrap();
					let arg_name = self.node_symbol(arg_name_node)?;
					if named_args.contains_key(&arg_name) {
						_ = self.add_error::<ArgList>("Duplicate argument name", arg_name_node);
					} else {
						named_args.insert(arg_name, self.build_expression(&child.named_child(1).unwrap())?);
					}
				}
				"ERROR" => {
					self.add_error::<ArgList>("Invalid argument(s)", &child)?;
				}
				other => panic!("Unexpected argument type {} || {:#?}", other, child),
			}
		}

		Ok(ArgList { pos_args, named_args })
	}

	fn build_expression(&self, exp_node: &Node) -> DiagnosticResult<Expr> {
		let expression_span = self.node_span(exp_node);
		set_compilation_context("parsing", &expression_span);
		let expression_node = &self.check_error(*exp_node, "expression")?;
		match expression_node.kind() {
			"new_expression" => {
				let class = self.build_type_annotation(&expression_node.child_by_field_name("class").unwrap())?;

				let arg_list = if let Ok(args_node) = self.get_child_field(expression_node, "args") {
					self.build_arg_list(&args_node)
				} else {
					Ok(ArgList::new())
				};

				let obj_id = expression_node.child_by_field_name("id").map(|n| {
					let id_str = self.node_text(&n.named_child(0).unwrap());
					id_str[1..id_str.len() - 1].to_string()
				});
				let obj_scope = if let Some(scope_expr_node) = expression_node.child_by_field_name("scope") {
					Some(Box::new(self.build_expression(&scope_expr_node)?))
				} else {
					None
				};
				Ok(Expr::new(
					ExprKind::New {
						class,
						obj_id,
						arg_list: arg_list?,
						obj_scope,
					},
					expression_span,
				))
			}
			"binary_expression" => Ok(Expr::new(
				ExprKind::Binary {
					left: Box::new(self.build_expression(&expression_node.child_by_field_name("left").unwrap())?),
					right: Box::new(self.build_expression(&expression_node.child_by_field_name("right").unwrap())?),
					op: match self.node_text(&expression_node.child_by_field_name("op").unwrap()) {
						"+" => BinaryOperator::AddOrConcat,
						"-" => BinaryOperator::Sub,
						"==" => BinaryOperator::Equal,
						"!=" => BinaryOperator::NotEqual,
						">" => BinaryOperator::Greater,
						">=" => BinaryOperator::GreaterOrEqual,
						"<" => BinaryOperator::Less,
						"<=" => BinaryOperator::LessOrEqual,
						"&&" => BinaryOperator::LogicalAnd,
						"||" => BinaryOperator::LogicalOr,
						"%" => BinaryOperator::Mod,
						"*" => BinaryOperator::Mul,
						"/" => BinaryOperator::Div,
						"\\" => BinaryOperator::FloorDiv,
						"**" => BinaryOperator::Power,
						"??" => BinaryOperator::UnwrapOr,
						"ERROR" => self.add_error::<BinaryOperator>("Expected binary operator", expression_node)?,
						other => return self.report_unimplemented_grammar(other, "binary operator", expression_node),
					},
				},
				expression_span,
			)),
			"unary_expression" => Ok(Expr::new(
				ExprKind::Unary {
					op: match self.node_text(&expression_node.child_by_field_name("op").unwrap()) {
						"-" => UnaryOperator::Minus,
						"!" => UnaryOperator::Not,
						"ERROR" => self.add_error::<UnaryOperator>("Expected unary operator", expression_node)?,
						other => return self.report_unimplemented_grammar(other, "unary operator", expression_node),
					},
					exp: Box::new(self.build_expression(&expression_node.child_by_field_name("arg").unwrap())?),
				},
				expression_span,
			)),
			"string" => {
				if expression_node.named_child_count() == 0 {
					Ok(Expr::new(
						ExprKind::Literal(Literal::String(self.node_text(&expression_node).into())),
						expression_span,
					))
				} else {
					// We must go over the string and separate it into parts (static and expr)
					let mut cursor = expression_node.walk();
					let mut parts = Vec::new();

					// Skip first and last quote
					let end = expression_node.end_byte() - 1;
					let start = expression_node.start_byte() + 1;
					let mut last_start = start;
					let mut last_end = end;
					let mut start_from = last_end;

					for interpolation_node in expression_node.named_children(&mut cursor) {
						if interpolation_node.is_extra() {
							continue;
						}
						let interpolation_start = interpolation_node.start_byte();
						let interpolation_end = interpolation_node.end_byte();

						if start == last_start && interpolation_start < last_end {
							start_from = last_start;
						}

						if interpolation_start != last_start {
							parts.push(InterpolatedStringPart::Static(
								str::from_utf8(&self.source[start_from..interpolation_start])
									.unwrap()
									.into(),
							));
						}

						parts.push(InterpolatedStringPart::Expr(
							self.build_expression(&interpolation_node.named_child(0).unwrap())?,
						));

						last_start = interpolation_start;
						last_end = interpolation_end;
						start_from = last_end;
					}

					if last_end != end {
						parts.push(InterpolatedStringPart::Static(
							str::from_utf8(&self.source[last_end..end]).unwrap().into(),
						));
					}

					Ok(Expr::new(
						ExprKind::Literal(Literal::InterpolatedString(InterpolatedString { parts })),
						expression_span,
					))
				}
			}
			"loop_range" => {
				let inclusive = if expression_node.child_by_field_name("inclusive").is_some() {
					Some(true)
				} else {
					Some(false)
				};
				Ok(Expr::new(
					ExprKind::Range {
						start: Box::new(
							self.build_expression(
								&expression_node
									.child_by_field_name("start")
									.expect("range expression should always include start"),
							)?,
						),
						inclusive: inclusive,
						end: Box::new(
							self.build_expression(
								&expression_node
									.child_by_field_name("end")
									.expect("range expression should always include end"),
							)?,
						),
					},
					expression_span,
				))
			}
			"number" => Ok(Expr::new(
				ExprKind::Literal(Literal::Number(
					self.node_text(&expression_node).parse().expect("Number string"),
				)),
				expression_span,
			)),
			"nil_value" => Ok(Expr::new(ExprKind::Literal(Literal::Nil), expression_span)),
			"bool" => Ok(Expr::new(
				ExprKind::Literal(Literal::Boolean(match self.node_text(&expression_node) {
					"true" => true,
					"false" => false,
					"ERROR" => self.add_error::<bool>("Expected boolean literal", expression_node)?,
					other => return self.report_unimplemented_grammar(other, "boolean literal", expression_node),
				})),
				expression_span,
			)),
			"duration" => Ok(Expr::new(
				ExprKind::Literal(self.build_duration(&expression_node)?),
				expression_span,
			)),
			"reference" => self.build_reference(&expression_node),
			"positional_argument" => self.build_expression(&expression_node.named_child(0).unwrap()),
			"keyword_argument_value" => self.build_expression(&expression_node.named_child(0).unwrap()),
			"call" => Ok(Expr::new(
				ExprKind::Call {
					callee: Box::new(self.build_expression(&expression_node.child_by_field_name("caller").unwrap())?),
					arg_list: self.build_arg_list(&expression_node.child_by_field_name("args").unwrap())?,
				},
				expression_span,
			)),
			"parenthesized_expression" => self.build_expression(&expression_node.named_child(0).unwrap()),
			"preflight_closure" => Ok(Expr::new(
				ExprKind::FunctionClosure(self.build_anonymous_closure(&expression_node, Phase::Preflight)?),
				expression_span,
			)),
			"inflight_closure" => Ok(Expr::new(
				ExprKind::FunctionClosure(self.build_anonymous_closure(&expression_node, Phase::Inflight)?),
				expression_span,
			)),
			"pure_closure" => self.add_error("Pure phased anonymous closures not implemented yet", expression_node),
			"array_literal" => {
				let array_type = if let Some(type_node) = expression_node.child_by_field_name("type") {
					Some(self.build_type_annotation(&type_node)?)
				} else {
					None
				};

				let mut items = Vec::new();
				let mut cursor = expression_node.walk();
				for element_node in expression_node.children_by_field_name("element", &mut cursor) {
					items.push(self.build_expression(&element_node)?);
				}

				Ok(Expr::new(
					ExprKind::ArrayLiteral {
						items,
						type_: array_type,
					},
					expression_span,
				))
			}
			"map_literal" => {
				let map_type = if let Some(type_node) = expression_node.child_by_field_name("type") {
					Some(self.build_type_annotation(&type_node)?)
				} else {
					None
				};

				let mut fields = IndexMap::new();
				let mut cursor = expression_node.walk();
				for field_node in expression_node.children_by_field_name("member", &mut cursor) {
					if field_node.is_extra() {
						continue;
					}
					let key_node = field_node.named_child(0).unwrap();
					let key = match key_node.kind() {
						"string" => {
							let s = self.node_text(&key_node);
							// Remove quotes, we assume this is a valid key for a map
							s[1..s.len() - 1].to_string()
						}
						"identifier" => self.node_text(&key_node).to_string(),
						other => panic!("Unexpected map key type {} at {:?}", other, key_node),
					};
					let value_node = field_node.named_child(1).unwrap();
					if fields.contains_key(&key) {
						_ = self.add_error::<()>(format!("Duplicate key {} in map literal", key), &key_node);
					} else {
						fields.insert(key, self.build_expression(&value_node)?);
					}
				}

				// Special case: empty {} (which is detected as map by tree-sitter) -
				// if it is annotated as a Set/MutSet we should treat it as a set literal
				if let Some(TypeAnnotation { kind, .. }) = &map_type {
					if matches!(kind, TypeAnnotationKind::Set(_) | TypeAnnotationKind::MutSet(_)) && fields.is_empty() {
						return self.build_set_literal(expression_node);
					}
				}

				Ok(Expr::new(
					ExprKind::MapLiteral {
						fields,
						type_: map_type,
					},
					expression_span,
				))
			}
			"json_literal" => {
				let type_node = expression_node
					.child_by_field_name("type")
					.expect("Json literal should always have type node");
				let is_mut = match self.node_text(&type_node) {
					"MutJson" => true,
					_ => false,
				};

				let element_node = expression_node
					.child_by_field_name("element")
					.expect("Should always have element");

				let named_element_child = element_node.named_child(0);
				let exp = if element_node.kind() == "reference"
					&& named_element_child
						.expect("references always have a child")
						.is_missing()
				{
					_ = self.add_error::<()>("Json literal must have an element", &named_element_child.unwrap());
					Expr {
						evaluated_type: RefCell::new(None),
						kind: ExprKind::Literal(Literal::Number(0.0)),
						span: self.node_span(&element_node),
					}
				} else {
					self.build_expression(&element_node)?
				};

				let element = Box::new(exp);

				Ok(Expr::new(ExprKind::JsonLiteral { is_mut, element }, expression_span))
			}
			"set_literal" => self.build_set_literal(expression_node),
			"struct_literal" => {
				let type_ = self.build_type_annotation(&expression_node.child_by_field_name("type").unwrap());
				let mut fields = IndexMap::new();
				let mut cursor = expression_node.walk();
				for field in expression_node.children_by_field_name("fields", &mut cursor) {
					if !field.is_named() || field.is_extra() {
						continue;
					}
					let field_name = self.node_symbol(&field.named_child(0).unwrap());
					let field_value = self.build_expression(&field.named_child(1).unwrap());
					// Add fields to our struct literal, if some are missing or aren't part of the type we'll fail on type checking
					if let (Ok(k), Ok(v)) = (field_name, field_value) {
						if fields.contains_key(&k) {
							// TODO: ugly, we need to change add_error to not return anything and have a wrapper `raise_error` that returns a Result
							_ = self.add_error::<()>(format!("Duplicate field {} in struct literal", k), expression_node);
						} else {
							fields.insert(k, v);
						}
					}
				}
				Ok(Expr::new(
					ExprKind::StructLiteral { type_: type_?, fields },
					expression_span,
				))
			}
			"optional_test" => {
				let expression = self.build_expression(&expression_node.named_child(0).unwrap());
				Ok(Expr::new(
					ExprKind::Unary {
						op: UnaryOperator::OptionalTest,
						exp: Box::new(expression?),
					},
					expression_span,
				))
			}
			other => self.report_unimplemented_grammar(other, "expression", expression_node),
		}
	}

	fn build_set_literal(&self, expression_node: &Node) -> Result<Expr, ()> {
		let expression_span = self.node_span(expression_node);
		let set_type = if let Some(type_node) = expression_node.child_by_field_name("type") {
			Some(self.build_type_annotation(&type_node)?)
		} else {
			None
		};
		let mut items = Vec::new();
		let mut cursor = expression_node.walk();
		for element_node in expression_node.children_by_field_name("element", &mut cursor) {
			items.push(self.build_expression(&element_node)?);
		}
		Ok(Expr::new(
			ExprKind::SetLiteral { items, type_: set_type },
			expression_span,
		))
	}

	fn report_unhandled_errors(&self, root: &Node) {
		let iter = traverse(root.walk(), Order::Pre);
		for node in iter {
			if node.kind() == "AUTOMATIC_SEMICOLON" {
				_ = self.add_error::<()>("Expected ';'", &node);
			} else if node.kind() == "AUTOMATIC_BLOCK" {
				_ = self.add_error::<()>("Expected block", &node);
			} else if !self.error_nodes.borrow().contains(&node.id()) {
				if node.is_error() {
					if node.named_child_count() == 0 {
						_ = self.add_error::<()>(String::from("Unknown parser error"), &node);
					} else {
						let mut cursor = node.walk();
						let children = node.named_children(&mut cursor);
						for child in children {
							_ = self.add_error::<()>(format!("Unexpected '{}'", child.kind()), &child);
						}
					}
				} else if node.is_missing() {
					_ = self.add_error::<()>(format!("Expected '{}'", node.kind()), &node);
				}
			}
		}
	}

	fn build_test_statement(&self, statement_node: &Node) -> Result<StmtKind, ()> {
		let name_node = statement_node.child_by_field_name("name").unwrap();
		let name_text = self.node_text(&name_node);
		let test_id = format!("test:{}", &name_text[1..name_text.len() - 1]);
		let statements = self.build_scope(&statement_node.child_by_field_name("block").unwrap());
		let statements_span = statements.span.clone();
		let span = self.node_span(statement_node);

		let inflight_closure = Expr {
			kind: ExprKind::FunctionClosure(FunctionDefinition {
				body: FunctionBody::Statements(statements),
				signature: FunctionSignature {
					parameters: vec![],
					return_type: None,
					phase: Phase::Inflight,
				},
				is_static: true,
				span: statements_span.clone(),
			}),
			span: statements_span.clone(),
			evaluated_type: RefCell::new(None),
		};

		let type_span = self.node_span(&statement_node.child(0).unwrap());
		Ok(StmtKind::Expression(Expr {
			kind: ExprKind::New {
				class: TypeAnnotation {
					kind: TypeAnnotationKind::UserDefined(UserDefinedType {
<<<<<<< HEAD
						root: Symbol::global("cloud"),
						fields: vec![Symbol::global("Test")],
						span: type_span.clone(),
=======
						root: Symbol::global(WINGSDK_STD_MODULE),
						fields: vec![Symbol::global(WINGSDK_TEST_CLASS_NAME)],
						span: WingSpan::default(),
>>>>>>> 1680c209
					}),
					span: type_span.clone(),
				},
				obj_id: Some(test_id),
				obj_scope: None,
				arg_list: ArgList {
					pos_args: vec![inflight_closure],
					named_args: IndexMap::new(),
				},
			},
			span,
			evaluated_type: RefCell::new(None),
		}))
	}
}<|MERGE_RESOLUTION|>--- conflicted
+++ resolved
@@ -13,11 +13,7 @@
 	TypeAnnotationKind, UnaryOperator, UserDefinedType,
 };
 use crate::diagnostic::{Diagnostic, DiagnosticResult, Diagnostics, WingSpan};
-<<<<<<< HEAD
-use crate::{set_compilation_context, WINGSDK_STD_MODULE};
-=======
 use crate::{WINGSDK_STD_MODULE, WINGSDK_TEST_CLASS_NAME};
->>>>>>> 1680c209
 
 pub struct Parser<'a> {
 	pub source: &'a [u8],
@@ -1471,15 +1467,9 @@
 			kind: ExprKind::New {
 				class: TypeAnnotation {
 					kind: TypeAnnotationKind::UserDefined(UserDefinedType {
-<<<<<<< HEAD
-						root: Symbol::global("cloud"),
-						fields: vec![Symbol::global("Test")],
-						span: type_span.clone(),
-=======
 						root: Symbol::global(WINGSDK_STD_MODULE),
 						fields: vec![Symbol::global(WINGSDK_TEST_CLASS_NAME)],
-						span: WingSpan::default(),
->>>>>>> 1680c209
+						span: type_span.clone(),
 					}),
 					span: type_span.clone(),
 				},
