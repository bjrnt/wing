--- conflicted
+++ resolved
@@ -3,11 +3,8 @@
 .env
 *.tfstate
 *.tfstate.*
-<<<<<<< HEAD
 tmp/
-=======
 .history
->>>>>>> 9c24ddca
 
 # WASI SDK (insalled by "npm install")
 .cargo/wasi-sdk-*/
