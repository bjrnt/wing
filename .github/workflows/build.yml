--- conflicted
+++ resolved
@@ -266,14 +266,13 @@
           name: ${{ steps.diff.outputs.diff_name }}
           path: ${{ steps.diff.outputs.diff_name }}
 
-<<<<<<< HEAD
   sdk-spec-test:
     needs:
       - build
     if: github.event_name == 'push'
     uses: ./.github/workflows/tf-aws-test.yml
     secrets: inherit
-=======
+
   console-preview:
     name: "Console Preview"
     runs-on: ubuntu-latest
@@ -310,17 +309,16 @@
           flyctl deploy . --config ./apps/wing-console/console/app/preview/fly.toml --app "$APP_NAME" --image-label latest --vm-memory 512 --strategy immediate
           flyctl scale count 1 --yes --app "$APP_NAME"
           echo "deploytime=$(TZ=UTC date +'%Y-%m-%d %H:%M')" >> $GITHUB_OUTPUT
-        
+
       - name: Post preview comment
         uses: thollander/actions-comment-pull-request@v2
         with:
           message: |
             Console preview environment is available at https://${{env.APP_NAME}}.fly.dev :rocket:
-            
+
             *Updated (UTC): ${{steps.deploy-fly.outputs.deploytime }}*
           comment_tag: Console preview environment
           GITHUB_TOKEN: ${{secrets.PROJEN_GITHUB_TOKEN}}
->>>>>>> 1dff110a
 
   quality-gate:
     name: Quality Gate
